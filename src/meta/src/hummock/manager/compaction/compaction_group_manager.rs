// Copyright 2024 RisingWave Labs
//
// Licensed under the Apache License, Version 2.0 (the "License");
// you may not use this file except in compliance with the License.
// You may obtain a copy of the License at
//
//     http://www.apache.org/licenses/LICENSE-2.0
//
// Unless required by applicable law or agreed to in writing, software
// distributed under the License is distributed on an "AS IS" BASIS,
// WITHOUT WARRANTIES OR CONDITIONS OF ANY KIND, either express or implied.
// See the License for the specific language governing permissions and
// limitations under the License.

use std::collections::{BTreeMap, HashMap, HashSet};
use std::ops::DerefMut;
use std::sync::Arc;

use itertools::Itertools;
use risingwave_common::catalog::TableId;
use risingwave_hummock_sdk::compaction_group::hummock_version_ext::{
    get_compaction_group_ids, TableGroupInfo,
};
use risingwave_hummock_sdk::compaction_group::{StateTableId, StaticCompactionGroupId};
use risingwave_hummock_sdk::version::GroupDelta;
use risingwave_hummock_sdk::CompactionGroupId;
use risingwave_meta_model_v2::compaction_config;
use risingwave_pb::hummock::rise_ctl_update_compaction_config_request::mutable_config::MutableConfig;
use risingwave_pb::hummock::write_limits::WriteLimit;
use risingwave_pb::hummock::{
    CompactionConfig, CompactionGroupInfo, PbGroupConstruct, PbGroupDestroy, PbStateTableInfoDelta,
};
use tokio::sync::OnceCell;

use crate::hummock::compaction::compaction_config::{
    validate_compaction_config, CompactionConfigBuilder,
};
use crate::hummock::error::{Error, Result};
use crate::hummock::manager::transaction::HummockVersionTransaction;
use crate::hummock::manager::versioning::Versioning;
use crate::hummock::manager::{commit_multi_var, HummockManager};
use crate::hummock::metrics_utils::remove_compaction_group_in_sst_stat;
use crate::hummock::model::CompactionGroup;
use crate::hummock::sequence::next_compaction_group_id;
use crate::manager::{MetaSrvEnv, MetaStoreImpl};
use crate::model::{
    BTreeMapTransaction, BTreeMapTransactionInner, DerefMutForward, MetadataModel,
    MetadataModelError,
};

type CompactionGroupTransaction<'a> = BTreeMapTransaction<'a, CompactionGroupId, CompactionGroup>;

impl CompactionGroupManager {
    pub(crate) async fn new(env: &MetaSrvEnv) -> Result<CompactionGroupManager> {
        let default_config = match env.opts.compaction_config.as_ref() {
            None => CompactionConfigBuilder::new().build(),
            Some(opt) => CompactionConfigBuilder::with_opt(opt).build(),
        };
        Self::new_with_config(env, default_config).await
    }

    pub(crate) async fn new_with_config(
        env: &MetaSrvEnv,
        default_config: CompactionConfig,
    ) -> Result<CompactionGroupManager> {
        let mut compaction_group_manager = CompactionGroupManager {
            compaction_groups: BTreeMap::new(),
            default_config: Arc::new(default_config),
            write_limit: Default::default(),
        };

        let loaded_compaction_groups: BTreeMap<CompactionGroupId, CompactionGroup> =
            match env.meta_store_ref() {
                MetaStoreImpl::Kv(meta_store) => CompactionGroup::list(meta_store)
                    .await?
                    .into_iter()
                    .map(|cg| (cg.group_id(), cg))
                    .collect(),
                MetaStoreImpl::Sql(sql_meta_store) => {
                    use sea_orm::EntityTrait;
                    compaction_config::Entity::find()
                        .all(&sql_meta_store.conn)
                        .await
                        .map_err(MetadataModelError::from)?
                        .into_iter()
                        .map(|m| (m.compaction_group_id as CompactionGroupId, m.into()))
                        .collect()
                }
            };

        compaction_group_manager.init(loaded_compaction_groups);
        Ok(compaction_group_manager)
    }

    fn init(&mut self, loaded_compaction_groups: BTreeMap<CompactionGroupId, CompactionGroup>) {
        if !loaded_compaction_groups.is_empty() {
            self.compaction_groups = loaded_compaction_groups;
        }
    }
}

impl HummockManager {
    /// Should not be called inside [`HummockManager`], because it requests locks internally.
    /// The implementation acquires `versioning` lock.
    pub async fn compaction_group_ids(&self) -> Vec<CompactionGroupId> {
        get_compaction_group_ids(&self.versioning.read().await.current_version).collect_vec()
    }

    /// The implementation acquires `compaction_group_manager` lock.
    pub async fn get_compaction_group_map(&self) -> BTreeMap<CompactionGroupId, CompactionGroup> {
        self.compaction_group_manager
            .read()
            .await
            .compaction_groups
            .clone()
    }

    #[cfg(test)]
    /// Registers `table_fragments` to compaction groups.
    pub async fn register_table_fragments(
        &self,
        mv_table: Option<u32>,
        mut internal_tables: Vec<u32>,
    ) -> Result<Vec<StateTableId>> {
        let mut pairs = vec![];
        if let Some(mv_table) = mv_table {
            if internal_tables.extract_if(|t| *t == mv_table).count() > 0 {
                tracing::warn!("`mv_table` {} found in `internal_tables`", mv_table);
            }
            // materialized_view
            pairs.push((
                mv_table,
                CompactionGroupId::from(StaticCompactionGroupId::MaterializedView),
            ));
        }
        // internal states
        for table_id in internal_tables {
            pairs.push((
                table_id,
                CompactionGroupId::from(StaticCompactionGroupId::StateDefault),
            ));
        }
        self.register_table_ids_for_test(&pairs).await?;
        Ok(pairs.iter().map(|(table_id, ..)| *table_id).collect_vec())
    }

    #[cfg(test)]
    /// Unregisters `table_fragments` from compaction groups
    pub async fn unregister_table_fragments_vec(
        &self,
        table_fragments: &[crate::model::TableFragments],
    ) {
        self.unregister_table_ids(
            table_fragments
                .iter()
                .flat_map(|t| t.all_table_ids().map(TableId::new)),
        )
        .await
        .unwrap();
    }

    /// Unregisters stale members and groups
    /// The caller should ensure `table_fragments_list` remain unchanged during `purge`.
    /// Currently `purge` is only called during meta service start ups.
    pub async fn purge(&self, valid_ids: &HashSet<TableId>) -> Result<()> {
        let to_unregister = self
            .versioning
            .read()
            .await
            .current_version
            .state_table_info
            .info()
            .keys()
            .cloned()
            .filter(|table_id| !valid_ids.contains(table_id))
            .collect_vec();
        // As we have released versioning lock, the version that `to_unregister` is calculated from
        // may not be the same as the one used in unregister_table_ids. It is OK.
        self.unregister_table_ids(to_unregister).await
    }

    /// The implementation acquires `versioning` lock.
    ///
    /// The method name is temporarily added with a `_for_test` prefix to mark
    /// that it's currently only used in test.
    pub async fn register_table_ids_for_test(
        &self,
        pairs: &[(StateTableId, CompactionGroupId)],
    ) -> Result<()> {
        if pairs.is_empty() {
            return Ok(());
        }
        let mut versioning_guard = self.versioning.write().await;
        let versioning = versioning_guard.deref_mut();
        let mut compaction_group_manager = self.compaction_group_manager.write().await;
        let current_version = &versioning.current_version;
        let default_config = compaction_group_manager.default_compaction_config();
        let mut compaction_groups_txn = compaction_group_manager.start_compaction_groups_txn();

        for (table_id, _) in pairs {
            if let Some(info) = current_version
                .state_table_info
                .info()
                .get(&TableId::new(*table_id))
            {
                return Err(Error::CompactionGroup(format!(
                    "table {} already {:?}",
                    *table_id, info
                )));
            }
        }
        // All NewCompactionGroup pairs are mapped to one new compaction group.
        let new_compaction_group_id: OnceCell<CompactionGroupId> = OnceCell::new();
        let mut version = HummockVersionTransaction::new(
            &mut versioning.current_version,
            &mut versioning.hummock_version_deltas,
            self.env.notification_manager(),
            &self.metrics,
        );
        let mut new_version_delta = version.new_delta();
        let epoch = new_version_delta
            .latest_version()
            .visible_table_committed_epoch();

        for (table_id, raw_group_id) in pairs {
            let mut group_id = *raw_group_id;
            if group_id == StaticCompactionGroupId::NewCompactionGroup as u64 {
                let mut is_group_init = false;
                group_id = *new_compaction_group_id
                    .get_or_try_init(|| async {
                        next_compaction_group_id(&self.env).await.inspect(|_| {
                            is_group_init = true;
                        })
                    })
                    .await?;
                if is_group_init {
                    let group_deltas = &mut new_version_delta
                        .group_deltas
                        .entry(group_id)
                        .or_default()
                        .group_deltas;

                    let config =
                        match compaction_groups_txn.try_get_compaction_group_config(group_id) {
                            Some(config) => config.compaction_config.as_ref().clone(),
                            None => {
                                compaction_groups_txn
                                    .create_compaction_groups(group_id, default_config.clone());
                                default_config.as_ref().clone()
                            }
                        };

                    let group_delta = GroupDelta::GroupConstruct(PbGroupConstruct {
                        group_config: Some(config),
                        group_id,
                        ..Default::default()
                    });

                    group_deltas.push(group_delta);
                }
            }
            assert!(new_version_delta
                .state_table_info_delta
                .insert(
                    TableId::new(*table_id),
                    PbStateTableInfoDelta {
                        committed_epoch: epoch,
                        compaction_group_id: *raw_group_id,
                    }
                )
                .is_none());
        }
        new_version_delta.pre_apply();
        commit_multi_var!(self.meta_store_ref(), version, compaction_groups_txn)?;

        Ok(())
    }

    pub async fn unregister_table_ids(
        &self,
        table_ids: impl IntoIterator<Item = TableId> + Send,
    ) -> Result<()> {
        let mut table_ids = table_ids.into_iter().peekable();
        if table_ids.peek().is_none() {
            return Ok(());
        }
        let mut versioning_guard = self.versioning.write().await;
        let versioning = versioning_guard.deref_mut();
        let mut version = HummockVersionTransaction::new(
            &mut versioning.current_version,
            &mut versioning.hummock_version_deltas,
            self.env.notification_manager(),
            &self.metrics,
        );
        let mut new_version_delta = version.new_delta();
        let mut modified_groups: HashMap<CompactionGroupId, /* #member table */ u64> =
            HashMap::new();
        // Remove member tables
        for table_id in table_ids.unique() {
            let version = new_version_delta.latest_version();
            let Some(info) = version.state_table_info.info().get(&table_id) else {
                continue;
            };

            modified_groups
                .entry(info.compaction_group_id)
                .and_modify(|count| *count -= 1)
                .or_insert(
                    version
                        .state_table_info
                        .compaction_group_member_tables()
                        .get(&info.compaction_group_id)
                        .expect("should exist")
                        .len() as u64
                        - 1,
                );
            new_version_delta.removed_table_ids.insert(table_id);
        }

        let groups_to_remove = modified_groups
            .into_iter()
            .filter_map(|(group_id, member_count)| {
                if member_count == 0 && group_id > StaticCompactionGroupId::End as CompactionGroupId
                {
                    return Some((
                        group_id,
                        new_version_delta
                            .latest_version()
                            .get_compaction_group_levels(group_id)
                            .levels
                            .len(),
                    ));
                }
                None
            })
            .collect_vec();
        for (group_id, _) in &groups_to_remove {
            let group_deltas = &mut new_version_delta
                .group_deltas
                .entry(*group_id)
                .or_default()
                .group_deltas;

            let group_delta = GroupDelta::GroupDestroy(PbGroupDestroy {});
            group_deltas.push(group_delta);
        }

        for (group_id, max_level) in groups_to_remove {
            remove_compaction_group_in_sst_stat(&self.metrics, group_id, max_level);
        }

        new_version_delta.pre_apply();

        // Purge may cause write to meta store. If it hurts performance while holding versioning
        // lock, consider to make it in batch.
        let mut compaction_group_manager = self.compaction_group_manager.write().await;
        let mut compaction_groups_txn = compaction_group_manager.start_compaction_groups_txn();

        compaction_groups_txn.purge(HashSet::from_iter(get_compaction_group_ids(
            version.latest_version(),
        )));
        commit_multi_var!(self.meta_store_ref(), version, compaction_groups_txn)?;
        // No need to handle DeltaType::GroupDestroy during time travel.
        Ok(())
    }

    pub async fn update_compaction_config(
        &self,
        compaction_group_ids: &[CompactionGroupId],
        config_to_update: &[MutableConfig],
    ) -> Result<()> {
        {
            // Avoid lock conflicts with `try_update_write_limits``
            let mut compaction_group_manager = self.compaction_group_manager.write().await;
            let mut compaction_groups_txn = compaction_group_manager.start_compaction_groups_txn();
            compaction_groups_txn
                .update_compaction_config(compaction_group_ids, config_to_update)?;
            commit_multi_var!(self.meta_store_ref(), compaction_groups_txn)?;
        }

        if config_to_update
            .iter()
            .any(|c| matches!(c, MutableConfig::Level0StopWriteThresholdSubLevelNumber(_)))
        {
            // Update write limits with lock
            self.try_update_write_limits(compaction_group_ids).await;
        }

        Ok(())
    }

    /// Gets complete compaction group info.
    /// It is the aggregate of `HummockVersion` and `CompactionGroupConfig`
    pub async fn list_compaction_group(&self) -> Vec<CompactionGroupInfo> {
        let mut versioning_guard = self.versioning.write().await;
        let versioning = versioning_guard.deref_mut();
        let current_version = &versioning.current_version;
        let mut results = vec![];
        let compaction_group_manager = self.compaction_group_manager.read().await;

        for levels in current_version.levels.values() {
            let compaction_config = compaction_group_manager
                .try_get_compaction_group_config(levels.group_id)
                .unwrap()
                .compaction_config
                .as_ref()
                .clone();
            let group = CompactionGroupInfo {
                id: levels.group_id,
                parent_id: levels.parent_group_id,
                member_table_ids: current_version
                    .state_table_info
                    .compaction_group_member_table_ids(levels.group_id)
                    .iter()
                    .map(|table_id| table_id.table_id)
                    .collect_vec(),
                compaction_config: Some(compaction_config),
            };
            results.push(group);
        }
        results
    }

<<<<<<< HEAD
=======
    /// move some table to another compaction-group. Create a new compaction group if it does not
    /// exist.
    pub async fn move_state_table_to_compaction_group(
        &self,
        parent_group_id: CompactionGroupId,
        table_ids: &[StateTableId],
        partition_vnode_count: u32,
    ) -> Result<CompactionGroupId> {
        if table_ids.is_empty() {
            return Ok(parent_group_id);
        }
        let table_ids = table_ids.iter().cloned().unique().collect_vec();
        let compaction_guard = self.compaction.write().await;
        let mut versioning_guard = self.versioning.write().await;
        let versioning = versioning_guard.deref_mut();
        // Validate parameters.
        if !versioning
            .current_version
            .levels
            .contains_key(&parent_group_id)
        {
            return Err(Error::CompactionGroup(format!(
                "invalid group {}",
                parent_group_id
            )));
        }

        for table_id in &table_ids {
            if !versioning
                .current_version
                .state_table_info
                .compaction_group_member_table_ids(parent_group_id)
                .contains(&TableId::new(*table_id))
            {
                return Err(Error::CompactionGroup(format!(
                    "table {} doesn't in group {}",
                    table_id, parent_group_id
                )));
            }
        }

        if table_ids.len()
            == versioning
                .current_version
                .state_table_info
                .compaction_group_member_table_ids(parent_group_id)
                .len()
        {
            return Err(Error::CompactionGroup(format!(
                "invalid split attempt for group {}: all member tables are moved",
                parent_group_id
            )));
        }
        let mut version = HummockVersionTransaction::new(
            &mut versioning.current_version,
            &mut versioning.hummock_version_deltas,
            self.env.notification_manager(),
            &self.metrics,
        );
        let mut new_version_delta = version.new_delta();

        let new_sst_start_id = next_sstable_object_id(
            &self.env,
            new_version_delta
                .latest_version()
                .count_new_ssts_in_group_split(
                    parent_group_id,
                    HashSet::from_iter(table_ids.clone()),
                ),
        )
        .await?;
        let (new_group, target_compaction_group_id) = {
            {
                // All NewCompactionGroup pairs are mapped to one new compaction group.
                let new_compaction_group_id = next_compaction_group_id(&self.env).await?;
                // The new config will be persisted later.
                let mut config = self
                    .compaction_group_manager
                    .read()
                    .await
                    .default_compaction_config()
                    .as_ref()
                    .clone();
                config.split_weight_by_vnode = partition_vnode_count;

                #[expect(deprecated)]
                // fill the deprecated field with default value
                new_version_delta.group_deltas.insert(
                    new_compaction_group_id,
                    GroupDeltas {
                        group_deltas: vec![GroupDelta::GroupConstruct(PbGroupConstruct {
                            group_config: Some(config.clone()),
                            group_id: new_compaction_group_id,
                            parent_group_id,
                            new_sst_start_id,
                            table_ids: vec![],
                            version: CompatibilityVersion::NoMemberTableIds as i32,
                        })],
                    },
                );
                ((new_compaction_group_id, config), new_compaction_group_id)
            }
        };

        let (new_compaction_group_id, config) = new_group;
        new_version_delta.with_latest_version(|version, new_version_delta| {
            for table_id in &table_ids {
                let table_id = TableId::new(*table_id);
                let info = version
                    .state_table_info
                    .info()
                    .get(&table_id)
                    .expect("have check exist previously");
                assert!(new_version_delta
                    .state_table_info_delta
                    .insert(
                        table_id,
                        PbStateTableInfoDelta {
                            committed_epoch: info.committed_epoch,
                            compaction_group_id: new_compaction_group_id,
                        }
                    )
                    .is_none());
            }
        });
        {
            let mut compaction_group_manager = self.compaction_group_manager.write().await;
            let mut compaction_groups_txn = compaction_group_manager.start_compaction_groups_txn();
            compaction_groups_txn
                .create_compaction_groups(new_compaction_group_id, Arc::new(config));

            new_version_delta.pre_apply();
            commit_multi_var!(self.meta_store_ref(), version, compaction_groups_txn)?;
        }
        // Instead of handling DeltaType::GroupConstruct for time travel, simply enforce a version snapshot.
        versioning.mark_next_time_travel_version_snapshot();
        let mut canceled_tasks = vec![];
        for task_assignment in compaction_guard.compact_task_assignment.values() {
            if let Some(task) = task_assignment.compact_task.as_ref() {
                let need_cancel = HummockManager::is_compact_task_expired(
                    &task.into(),
                    &versioning.current_version,
                );
                if need_cancel {
                    canceled_tasks.push(ReportTask {
                        task_id: task.task_id,
                        task_status: TaskStatus::ManualCanceled,
                        table_stats_change: HashMap::default(),
                        sorted_output_ssts: vec![],
                    });
                }
            }
        }

        drop(versioning_guard);
        drop(compaction_guard);
        self.report_compact_tasks(canceled_tasks).await?;

        self.metrics
            .move_state_table_count
            .with_label_values(&[&parent_group_id.to_string()])
            .inc();

        Ok(target_compaction_group_id)
    }

>>>>>>> 9629fdde
    pub async fn calculate_compaction_group_statistic(&self) -> Vec<TableGroupInfo> {
        let mut infos = vec![];
        {
            let versioning_guard = self.versioning.read().await;
            let version = &versioning_guard.current_version;
            for group_id in version.levels.keys() {
                let mut group_info = TableGroupInfo {
                    group_id: *group_id,
                    ..Default::default()
                };
                for table_id in version
                    .state_table_info
                    .compaction_group_member_table_ids(*group_id)
                {
                    let stats_size = versioning_guard
                        .version_stats
                        .table_stats
                        .get(&table_id.table_id)
                        .map(|stats| stats.total_key_size + stats.total_value_size)
                        .unwrap_or(0);
                    let table_size = std::cmp::max(stats_size, 0) as u64;
                    group_info.group_size += table_size;
                    group_info
                        .table_statistic
                        .insert(table_id.table_id, table_size);
                }
                infos.push(group_info);
            }
        };
        let manager = self.compaction_group_manager.read().await;
        for info in &mut infos {
            if let Some(group) = manager.compaction_groups.get(&info.group_id) {
                info.split_by_table = group.compaction_config.split_by_state_table;
            }
        }
        infos
    }

    pub(crate) async fn initial_compaction_group_config_after_load(
        &self,
        versioning_guard: &Versioning,
        compaction_group_manager: &mut CompactionGroupManager,
    ) -> Result<()> {
        // 1. Due to version compatibility, we fix some of the configuration of older versions after hummock starts.
        let current_version = &versioning_guard.current_version;
        let all_group_ids = get_compaction_group_ids(current_version).collect_vec();
        let default_config = compaction_group_manager.default_compaction_config();
        let mut compaction_groups_txn = compaction_group_manager.start_compaction_groups_txn();
        compaction_groups_txn.try_create_compaction_groups(&all_group_ids, default_config);
        commit_multi_var!(self.meta_store_ref(), compaction_groups_txn)?;

        Ok(())
    }
}

/// We muse ensure there is an entry exists in [`CompactionGroupManager`] for any
/// compaction group found in current hummock version. That's done by invoking
/// `get_or_insert_compaction_group_config` or `get_or_insert_compaction_group_configs` before
/// adding any group in current hummock version:
/// 1. initialize default static compaction group.
/// 2. register new table to new compaction group.
/// 3. move existent table to new compaction group.
pub(crate) struct CompactionGroupManager {
    compaction_groups: BTreeMap<CompactionGroupId, CompactionGroup>,
    default_config: Arc<CompactionConfig>,
    /// Tables that write limit is trigger for.
    pub write_limit: HashMap<CompactionGroupId, WriteLimit>,
}

impl CompactionGroupManager {
    /// Starts a transaction to update compaction group configs.
    pub fn start_compaction_groups_txn(&mut self) -> CompactionGroupTransaction<'_> {
        CompactionGroupTransaction::new(&mut self.compaction_groups)
    }

    pub fn start_owned_compaction_groups_txn<P: DerefMut<Target = Self>>(
        inner: P,
    ) -> BTreeMapTransactionInner<
        CompactionGroupId,
        CompactionGroup,
        DerefMutForward<
            Self,
            BTreeMap<CompactionGroupId, CompactionGroup>,
            P,
            impl Fn(&Self) -> &BTreeMap<CompactionGroupId, CompactionGroup>,
            impl Fn(&mut Self) -> &mut BTreeMap<CompactionGroupId, CompactionGroup>,
        >,
    > {
        BTreeMapTransactionInner::new(DerefMutForward::new(
            inner,
            |mgr| &mgr.compaction_groups,
            |mgr| &mut mgr.compaction_groups,
        ))
    }

    /// Tries to get compaction group config for `compaction_group_id`.
    pub(crate) fn try_get_compaction_group_config(
        &self,
        compaction_group_id: CompactionGroupId,
    ) -> Option<CompactionGroup> {
        self.compaction_groups.get(&compaction_group_id).cloned()
    }

    /// Tries to get compaction group config for `compaction_group_id`.
    pub(crate) fn default_compaction_config(&self) -> Arc<CompactionConfig> {
        self.default_config.clone()
    }
}

fn update_compaction_config(target: &mut CompactionConfig, items: &[MutableConfig]) {
    for item in items {
        match item {
            MutableConfig::MaxBytesForLevelBase(c) => {
                target.max_bytes_for_level_base = *c;
            }
            MutableConfig::MaxBytesForLevelMultiplier(c) => {
                target.max_bytes_for_level_multiplier = *c;
            }
            MutableConfig::MaxCompactionBytes(c) => {
                target.max_compaction_bytes = *c;
            }
            MutableConfig::SubLevelMaxCompactionBytes(c) => {
                target.sub_level_max_compaction_bytes = *c;
            }
            MutableConfig::Level0TierCompactFileNumber(c) => {
                target.level0_tier_compact_file_number = *c;
            }
            MutableConfig::TargetFileSizeBase(c) => {
                target.target_file_size_base = *c;
            }
            MutableConfig::CompactionFilterMask(c) => {
                target.compaction_filter_mask = *c;
            }
            MutableConfig::MaxSubCompaction(c) => {
                target.max_sub_compaction = *c;
            }
            MutableConfig::Level0StopWriteThresholdSubLevelNumber(c) => {
                target.level0_stop_write_threshold_sub_level_number = *c;
            }
            MutableConfig::Level0SubLevelCompactLevelCount(c) => {
                target.level0_sub_level_compact_level_count = *c;
            }
            MutableConfig::Level0OverlappingSubLevelCompactLevelCount(c) => {
                target.level0_overlapping_sub_level_compact_level_count = *c;
            }
            MutableConfig::MaxSpaceReclaimBytes(c) => {
                target.max_space_reclaim_bytes = *c;
            }
            MutableConfig::Level0MaxCompactFileNumber(c) => {
                target.level0_max_compact_file_number = *c;
            }
            MutableConfig::EnableEmergencyPicker(c) => {
                target.enable_emergency_picker = *c;
            }
            MutableConfig::TombstoneReclaimRatio(c) => {
                target.tombstone_reclaim_ratio = *c;
            }
            MutableConfig::CompressionAlgorithm(c) => {
                target.compression_algorithm[c.get_level() as usize]
                    .clone_from(&c.compression_algorithm);
            }
            MutableConfig::MaxL0CompactLevelCount(c) => {
                target.max_l0_compact_level_count = Some(*c);
            }
            MutableConfig::SstAllowedTrivialMoveMinSize(c) => {
                target.sst_allowed_trivial_move_min_size = Some(*c);
            }
            MutableConfig::SplitWeightByVnode(c) => {
                target.split_weight_by_vnode = *c;
            }
        }
    }
}

impl<'a> CompactionGroupTransaction<'a> {
    /// Inserts compaction group configs if they do not exist.
    pub fn try_create_compaction_groups(
        &mut self,
        compaction_group_ids: &[CompactionGroupId],
        config: Arc<CompactionConfig>,
    ) -> bool {
        let mut trivial = true;
        for id in compaction_group_ids {
            if self.contains_key(id) {
                continue;
            }
            let new_entry = CompactionGroup::new(*id, config.as_ref().clone());
            self.insert(*id, new_entry);

            trivial = false;
        }

        !trivial
    }

    pub fn create_compaction_groups(
        &mut self,
        compaction_group_id: CompactionGroupId,
        config: Arc<CompactionConfig>,
    ) {
        self.try_create_compaction_groups(&[compaction_group_id], config);
    }

    /// Tries to get compaction group config for `compaction_group_id`.
    pub(crate) fn try_get_compaction_group_config(
        &self,
        compaction_group_id: CompactionGroupId,
    ) -> Option<&CompactionGroup> {
        self.get(&compaction_group_id)
    }

    /// Removes stale group configs.
    pub fn purge(&mut self, existing_groups: HashSet<CompactionGroupId>) {
        let stale_group = self
            .tree_ref()
            .keys()
            .cloned()
            .filter(|k| !existing_groups.contains(k))
            .collect_vec();
        if stale_group.is_empty() {
            return;
        }
        for group in stale_group {
            self.remove(group);
        }
    }

    pub(crate) fn update_compaction_config(
        &mut self,
        compaction_group_ids: &[CompactionGroupId],
        config_to_update: &[MutableConfig],
    ) -> Result<HashMap<CompactionGroupId, CompactionGroup>> {
        let mut results = HashMap::default();
        for compaction_group_id in compaction_group_ids.iter().unique() {
            let group = self.get(compaction_group_id).ok_or_else(|| {
                Error::CompactionGroup(format!("invalid group {}", *compaction_group_id))
            })?;
            let mut config = group.compaction_config.as_ref().clone();
            update_compaction_config(&mut config, config_to_update);
            if let Err(reason) = validate_compaction_config(&config) {
                return Err(Error::CompactionGroup(reason));
            }
            let mut new_group = group.clone();
            new_group.compaction_config = Arc::new(config);
            self.insert(*compaction_group_id, new_group.clone());
            results.insert(new_group.group_id(), new_group);
        }

        Ok(results)
    }
}

#[cfg(test)]
mod tests {
    use std::collections::{BTreeMap, HashSet};

    use risingwave_common::catalog::TableId;
    use risingwave_pb::hummock::rise_ctl_update_compaction_config_request::mutable_config::MutableConfig;
    use risingwave_pb::meta::table_fragments::Fragment;

    use crate::hummock::commit_multi_var;
    use crate::hummock::error::Result;
    use crate::hummock::manager::compaction_group_manager::CompactionGroupManager;
    use crate::hummock::test_utils::setup_compute_env;
    use crate::manager::MetaStoreImpl;
    use crate::model::TableFragments;

    #[tokio::test]
    async fn test_inner() {
        let (env, ..) = setup_compute_env(8080).await;
        let mut inner = CompactionGroupManager::new(&env).await.unwrap();
        assert_eq!(inner.compaction_groups.len(), 2);

        async fn update_compaction_config(
            meta: &MetaStoreImpl,
            inner: &mut CompactionGroupManager,
            cg_ids: &[u64],
            config_to_update: &[MutableConfig],
        ) -> Result<()> {
            let mut compaction_groups_txn = inner.start_compaction_groups_txn();
            compaction_groups_txn.update_compaction_config(cg_ids, config_to_update)?;
            commit_multi_var!(meta, compaction_groups_txn)
        }

        async fn insert_compaction_group_configs(
            meta: &MetaStoreImpl,
            inner: &mut CompactionGroupManager,
            cg_ids: &[u64],
        ) {
            let default_config = inner.default_compaction_config();
            let mut compaction_groups_txn = inner.start_compaction_groups_txn();
            if compaction_groups_txn.try_create_compaction_groups(cg_ids, default_config) {
                commit_multi_var!(meta, compaction_groups_txn).unwrap();
            }
        }

        update_compaction_config(env.meta_store_ref(), &mut inner, &[100, 200], &[])
            .await
            .unwrap_err();
        insert_compaction_group_configs(env.meta_store_ref(), &mut inner, &[100, 200]).await;
        assert_eq!(inner.compaction_groups.len(), 4);
        let mut inner = CompactionGroupManager::new(&env).await.unwrap();
        assert_eq!(inner.compaction_groups.len(), 4);

        update_compaction_config(
            env.meta_store_ref(),
            &mut inner,
            &[100, 200],
            &[MutableConfig::MaxSubCompaction(123)],
        )
        .await
        .unwrap();
        assert_eq!(inner.compaction_groups.len(), 4);
        assert_eq!(
            inner
                .try_get_compaction_group_config(100)
                .unwrap()
                .compaction_config
                .max_sub_compaction,
            123
        );
        assert_eq!(
            inner
                .try_get_compaction_group_config(200)
                .unwrap()
                .compaction_config
                .max_sub_compaction,
            123
        );
    }

    #[tokio::test]
    async fn test_manager() {
        let (_, compaction_group_manager, ..) = setup_compute_env(8080).await;
        let table_fragment_1 = TableFragments::for_test(
            TableId::new(10),
            BTreeMap::from([(
                1,
                Fragment {
                    fragment_id: 1,
                    state_table_ids: vec![10, 11, 12, 13],
                    ..Default::default()
                },
            )]),
        );
        let table_fragment_2 = TableFragments::for_test(
            TableId::new(20),
            BTreeMap::from([(
                2,
                Fragment {
                    fragment_id: 2,
                    state_table_ids: vec![20, 21, 22, 23],
                    ..Default::default()
                },
            )]),
        );

        // Test register_table_fragments
        let registered_number = || async {
            compaction_group_manager
                .list_compaction_group()
                .await
                .iter()
                .map(|cg| cg.member_table_ids.len())
                .sum::<usize>()
        };
        let group_number =
            || async { compaction_group_manager.list_compaction_group().await.len() };
        assert_eq!(registered_number().await, 0);

        compaction_group_manager
            .register_table_fragments(
                Some(table_fragment_1.table_id().table_id),
                table_fragment_1.internal_table_ids(),
            )
            .await
            .unwrap();
        assert_eq!(registered_number().await, 4);
        compaction_group_manager
            .register_table_fragments(
                Some(table_fragment_2.table_id().table_id),
                table_fragment_2.internal_table_ids(),
            )
            .await
            .unwrap();
        assert_eq!(registered_number().await, 8);

        // Test unregister_table_fragments
        compaction_group_manager
            .unregister_table_fragments_vec(&[table_fragment_1.clone()])
            .await;
        assert_eq!(registered_number().await, 4);

        // Test purge_stale_members: table fragments
        compaction_group_manager
            .purge(&table_fragment_2.all_table_ids().map(TableId::new).collect())
            .await
            .unwrap();
        assert_eq!(registered_number().await, 4);
        compaction_group_manager
            .purge(&HashSet::new())
            .await
            .unwrap();
        assert_eq!(registered_number().await, 0);

        assert_eq!(group_number().await, 2);

        compaction_group_manager
            .register_table_fragments(
                Some(table_fragment_1.table_id().table_id),
                table_fragment_1.internal_table_ids(),
            )
            .await
            .unwrap();
        assert_eq!(registered_number().await, 4);
        assert_eq!(group_number().await, 2);

        compaction_group_manager
            .unregister_table_fragments_vec(&[table_fragment_1])
            .await;
        assert_eq!(registered_number().await, 0);
        assert_eq!(group_number().await, 2);
    }
}<|MERGE_RESOLUTION|>--- conflicted
+++ resolved
@@ -421,175 +421,6 @@
         results
     }
 
-<<<<<<< HEAD
-=======
-    /// move some table to another compaction-group. Create a new compaction group if it does not
-    /// exist.
-    pub async fn move_state_table_to_compaction_group(
-        &self,
-        parent_group_id: CompactionGroupId,
-        table_ids: &[StateTableId],
-        partition_vnode_count: u32,
-    ) -> Result<CompactionGroupId> {
-        if table_ids.is_empty() {
-            return Ok(parent_group_id);
-        }
-        let table_ids = table_ids.iter().cloned().unique().collect_vec();
-        let compaction_guard = self.compaction.write().await;
-        let mut versioning_guard = self.versioning.write().await;
-        let versioning = versioning_guard.deref_mut();
-        // Validate parameters.
-        if !versioning
-            .current_version
-            .levels
-            .contains_key(&parent_group_id)
-        {
-            return Err(Error::CompactionGroup(format!(
-                "invalid group {}",
-                parent_group_id
-            )));
-        }
-
-        for table_id in &table_ids {
-            if !versioning
-                .current_version
-                .state_table_info
-                .compaction_group_member_table_ids(parent_group_id)
-                .contains(&TableId::new(*table_id))
-            {
-                return Err(Error::CompactionGroup(format!(
-                    "table {} doesn't in group {}",
-                    table_id, parent_group_id
-                )));
-            }
-        }
-
-        if table_ids.len()
-            == versioning
-                .current_version
-                .state_table_info
-                .compaction_group_member_table_ids(parent_group_id)
-                .len()
-        {
-            return Err(Error::CompactionGroup(format!(
-                "invalid split attempt for group {}: all member tables are moved",
-                parent_group_id
-            )));
-        }
-        let mut version = HummockVersionTransaction::new(
-            &mut versioning.current_version,
-            &mut versioning.hummock_version_deltas,
-            self.env.notification_manager(),
-            &self.metrics,
-        );
-        let mut new_version_delta = version.new_delta();
-
-        let new_sst_start_id = next_sstable_object_id(
-            &self.env,
-            new_version_delta
-                .latest_version()
-                .count_new_ssts_in_group_split(
-                    parent_group_id,
-                    HashSet::from_iter(table_ids.clone()),
-                ),
-        )
-        .await?;
-        let (new_group, target_compaction_group_id) = {
-            {
-                // All NewCompactionGroup pairs are mapped to one new compaction group.
-                let new_compaction_group_id = next_compaction_group_id(&self.env).await?;
-                // The new config will be persisted later.
-                let mut config = self
-                    .compaction_group_manager
-                    .read()
-                    .await
-                    .default_compaction_config()
-                    .as_ref()
-                    .clone();
-                config.split_weight_by_vnode = partition_vnode_count;
-
-                #[expect(deprecated)]
-                // fill the deprecated field with default value
-                new_version_delta.group_deltas.insert(
-                    new_compaction_group_id,
-                    GroupDeltas {
-                        group_deltas: vec![GroupDelta::GroupConstruct(PbGroupConstruct {
-                            group_config: Some(config.clone()),
-                            group_id: new_compaction_group_id,
-                            parent_group_id,
-                            new_sst_start_id,
-                            table_ids: vec![],
-                            version: CompatibilityVersion::NoMemberTableIds as i32,
-                        })],
-                    },
-                );
-                ((new_compaction_group_id, config), new_compaction_group_id)
-            }
-        };
-
-        let (new_compaction_group_id, config) = new_group;
-        new_version_delta.with_latest_version(|version, new_version_delta| {
-            for table_id in &table_ids {
-                let table_id = TableId::new(*table_id);
-                let info = version
-                    .state_table_info
-                    .info()
-                    .get(&table_id)
-                    .expect("have check exist previously");
-                assert!(new_version_delta
-                    .state_table_info_delta
-                    .insert(
-                        table_id,
-                        PbStateTableInfoDelta {
-                            committed_epoch: info.committed_epoch,
-                            compaction_group_id: new_compaction_group_id,
-                        }
-                    )
-                    .is_none());
-            }
-        });
-        {
-            let mut compaction_group_manager = self.compaction_group_manager.write().await;
-            let mut compaction_groups_txn = compaction_group_manager.start_compaction_groups_txn();
-            compaction_groups_txn
-                .create_compaction_groups(new_compaction_group_id, Arc::new(config));
-
-            new_version_delta.pre_apply();
-            commit_multi_var!(self.meta_store_ref(), version, compaction_groups_txn)?;
-        }
-        // Instead of handling DeltaType::GroupConstruct for time travel, simply enforce a version snapshot.
-        versioning.mark_next_time_travel_version_snapshot();
-        let mut canceled_tasks = vec![];
-        for task_assignment in compaction_guard.compact_task_assignment.values() {
-            if let Some(task) = task_assignment.compact_task.as_ref() {
-                let need_cancel = HummockManager::is_compact_task_expired(
-                    &task.into(),
-                    &versioning.current_version,
-                );
-                if need_cancel {
-                    canceled_tasks.push(ReportTask {
-                        task_id: task.task_id,
-                        task_status: TaskStatus::ManualCanceled,
-                        table_stats_change: HashMap::default(),
-                        sorted_output_ssts: vec![],
-                    });
-                }
-            }
-        }
-
-        drop(versioning_guard);
-        drop(compaction_guard);
-        self.report_compact_tasks(canceled_tasks).await?;
-
-        self.metrics
-            .move_state_table_count
-            .with_label_values(&[&parent_group_id.to_string()])
-            .inc();
-
-        Ok(target_compaction_group_id)
-    }
-
->>>>>>> 9629fdde
     pub async fn calculate_compaction_group_statistic(&self) -> Vec<TableGroupInfo> {
         let mut infos = vec![];
         {
