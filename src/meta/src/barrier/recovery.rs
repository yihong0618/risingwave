--- conflicted
+++ resolved
@@ -229,20 +229,6 @@
     ///
     /// Returns the new state of the barrier manager after recovery.
     pub async fn recovery(&mut self, paused_reason: Option<PausedReason>, err: Option<MetaError>) {
-<<<<<<< HEAD
-        let (prev_epoch, version_id) = self
-            .context
-            .hummock_manager
-            .on_current_version(|version| {
-                (
-                    TracedEpoch::new(Epoch::from(version.visible_table_committed_epoch())),
-                    version.id,
-                )
-            })
-            .await;
-
-=======
->>>>>>> 54778abe
         // Mark blocked and abort buffered schedules, they might be dirty already.
         self.scheduled_barriers
             .abort_and_mark_blocked("cluster is under recovering");
@@ -345,8 +331,16 @@
                         .context
                         .hummock_manager
                         .on_current_version(|version| {
+                            let max_committed_epoch = version.visible_table_committed_epoch();
+                            for (table_id, info) in version.state_table_info.info() {
+                                assert_eq!(
+                                    info.committed_epoch, max_committed_epoch,
+                                    "table {} with invisible epoch is not purged",
+                                    table_id
+                                );
+                            }
                             (
-                                TracedEpoch::new(Epoch::from(version.max_committed_epoch)),
+                                TracedEpoch::new(Epoch::from(max_committed_epoch)),
                                 version.id,
                             )
                         })
