// Copyright 2023 RisingWave Labs
//
// Licensed under the Apache License, Version 2.0 (the "License");
// you may not use this file except in compliance with the License.
// You may obtain a copy of the License at
//
//     http://www.apache.org/licenses/LICENSE-2.0
//
// Unless required by applicable law or agreed to in writing, software
// distributed under the License is distributed on an "AS IS" BASIS,
// WITHOUT WARRANTIES OR CONDITIONS OF ANY KIND, either express or implied.
// See the License for the specific language governing permissions and
// limitations under the License.

use std::pin::pin;
use std::sync::Arc;

use either::Either;
use futures::stream::select_with_strategy;
use futures::{pin_mut, stream, StreamExt};
use futures_async_stream::try_stream;
use risingwave_common::array::{Op, StreamChunk};
use risingwave_common::catalog::Schema;
use risingwave_common::hash::VnodeBitmapExt;
use risingwave_common::row::{OwnedRow, Row};
use risingwave_common::types::Datum;
use risingwave_common::util::chunk_coalesce::DataChunkBuilder;
use risingwave_common::util::epoch::EpochPair;
use risingwave_common::{bail, row};
use risingwave_hummock_sdk::HummockReadEpoch;
use risingwave_storage::store::PrefetchOptions;
use risingwave_storage::table::batch_table::storage_table::StorageTable;
use risingwave_storage::StateStore;

use crate::common::table::state_table::StateTable;
use crate::executor::backfill::utils;
use crate::executor::backfill::utils::{
    compute_bounds, construct_initial_finished_state, get_new_pos, iter_chunks, mapping_chunk,
    mapping_message, mark_chunk, owned_row_iter,
};
use crate::executor::monitor::StreamingMetrics;
use crate::executor::{
    expect_first_barrier, Barrier, BoxedExecutor, BoxedMessageStream, Executor, ExecutorInfo,
    Message, PkIndices, PkIndicesRef, StreamExecutorError, StreamExecutorResult,
};
use crate::task::{ActorId, CreateMviewProgress};

/// vnode, `is_finished`, `row_count`, all occupy 1 column each.
const METADATA_STATE_LEN: usize = 3;

/// Schema: | vnode | pk ... | `backfill_finished` | `row_count` |
/// We can decode that into `BackfillState` on recovery.
#[derive(Debug, Eq, PartialEq)]
pub struct BackfillState {
    current_pos: Option<OwnedRow>,
    old_state: Option<Vec<Datum>>,
    is_finished: bool,
    row_count: u64,
}

/// An implementation of the [RFC: Use Backfill To Let Mv On Mv Stream Again](https://github.com/risingwavelabs/rfcs/pull/13).
/// `BackfillExecutor` is used to create a materialized view on another materialized view.
///
/// It can only buffer chunks between two barriers instead of unbundled memory usage of
/// `RearrangedChainExecutor`.
///
/// It uses the latest epoch to read the snapshot of the upstream mv during two barriers and all the
/// `StreamChunk` of the snapshot read will forward to the downstream.
///
/// It uses `current_pos` to record the progress of the backfill (the pk of the upstream mv) and
/// `current_pos` is initiated as an empty `Row`.
///
/// All upstream messages during the two barriers interval will be buffered and decide to forward or
/// ignore based on the `current_pos` at the end of the later barrier. Once `current_pos` reaches
/// the end of the upstream mv pk, the backfill would finish.
///
/// Notice:
/// The pk we are talking about here refers to the storage primary key.
/// We rely on the scheduler to schedule the `BackfillExecutor` together with the upstream mv/table
/// in the same worker, so that we can read uncommitted data from the upstream table without
/// waiting.
pub struct BackfillExecutor<S: StateStore> {
    /// Upstream table
    upstream_table: StorageTable<S>,
    /// Upstream with the same schema with the upstream table.
    upstream: BoxedExecutor,

    /// Internal state table for persisting state of backfill state.
    state_table: Option<StateTable<S>>,

    /// The column indices need to be forwarded to the downstream from the upstream and table scan.
    output_indices: Vec<usize>,

    /// PTAL at the docstring for `CreateMviewProgress` to understand how we compute it.
    progress: CreateMviewProgress,

    actor_id: ActorId,

    info: ExecutorInfo,

    metrics: Arc<StreamingMetrics>,

    chunk_size: usize,
}

impl<S> BackfillExecutor<S>
where
    S: StateStore,
{
    #[allow(clippy::too_many_arguments)]
    pub fn new(
        upstream_table: StorageTable<S>,
        upstream: BoxedExecutor,
        state_table: Option<StateTable<S>>,
        output_indices: Vec<usize>,
        progress: CreateMviewProgress,
        schema: Schema,
        pk_indices: PkIndices,
        metrics: Arc<StreamingMetrics>,
        chunk_size: usize,
        executor_id: u64,
    ) -> Self {
        Self {
            info: ExecutorInfo {
                schema,
                pk_indices,
                identity: format!("BackfillExecutor {:X}", executor_id),
            },
            upstream_table,
            upstream,
            state_table,
            output_indices,
            actor_id: progress.actor_id(),
            progress,
            metrics,
            chunk_size,
        }
    }

    #[try_stream(ok = Message, error = StreamExecutorError)]
    async fn execute_inner(mut self) {
        // The primary key columns, in the output columns of the upstream_table scan.
        let pk_in_output_indices = self.upstream_table.pk_in_output_indices().unwrap();

        let state_len = pk_in_output_indices.len() + METADATA_STATE_LEN;

        let pk_order = self.upstream_table.pk_serializer().get_order_types();

        let upstream_table_id = self.upstream_table.table_id().table_id;

        let mut upstream = self.upstream.execute();

        // Poll the upstream to get the first barrier.
        let first_barrier = expect_first_barrier(&mut upstream).await?;
        let init_epoch = first_barrier.epoch.prev;
        if let Some(state_table) = self.state_table.as_mut() {
            state_table.init_epoch(first_barrier.epoch);
        }

        let BackfillState {
            mut current_pos,
            is_finished,
            row_count,
            mut old_state,
        } = Self::recover_backfill_state(self.state_table.as_ref(), pk_in_output_indices.len())
            .await?;

        let mut builder =
            DataChunkBuilder::new(self.upstream_table.schema().data_types(), self.chunk_size);

        // Use this buffer to construct state,
        // which will then be persisted.
        let mut current_state: Vec<Datum> = vec![None; state_len];

        // The first barrier message should be propagated.
        yield Message::Barrier(first_barrier);

        // If no need backfill, but state was still "unfinished" we need to finish it.
        // So we just update the state + progress to meta at the next barrier to finish progress,
        // and forward other messages.
        //
        // Reason for persisting on second barrier rather than first:
        // We can't update meta with progress as finished until state_table
        // has been updated.
        // We also can't update state_table in first epoch, since state_table
        // expects to have been initialized in previous epoch.

        // The epoch used to snapshot read upstream mv.
        let mut snapshot_read_epoch = init_epoch;

        // Keep track of rows from the snapshot.
        let mut total_snapshot_processed_rows: u64 = row_count;

        // Backfill Algorithm:
        //
        //   backfill_stream
        //  /               \
        // upstream       snapshot
        //
        // We construct a backfill stream with upstream as its left input and mv snapshot read
        // stream as its right input. When a chunk comes from upstream, we will buffer it.
        //
        // When a barrier comes from upstream:
        //  - Update the `snapshot_read_epoch`.
        //  - For each row of the upstream chunk buffer, forward it to downstream if its pk <=
        //    `current_pos`, otherwise ignore it.
        //  - reconstruct the whole backfill stream with upstream and new mv snapshot read stream
        //    with the `snapshot_read_epoch`.
        //
        // When a chunk comes from snapshot, we forward it to the downstream and raise
        // `current_pos`.
        //
        // When we reach the end of the snapshot read stream, it means backfill has been
        // finished.
        //
        // Once the backfill loop ends, we forward the upstream directly to the downstream.
        if !is_finished {
            let mut upstream_chunk_buffer: Vec<StreamChunk> = vec![];
            let mut pending_barrier: Option<Barrier> = None;
            'backfill_loop: loop {
                let mut cur_barrier_snapshot_processed_rows: u64 = 0;
                let mut cur_barrier_upstream_processed_rows: u64 = 0;
                let mut snapshot_read_complete = false;
                let mut has_snapshot_read = false;

                // We should not buffer rows from previous epoch, else we can have duplicates.
                assert!(upstream_chunk_buffer.is_empty());

                {
                    let left_upstream = upstream.by_ref().map(Either::Left);

                    let right_snapshot = pin!(Self::snapshot_read(
                        &self.upstream_table,
                        snapshot_read_epoch,
                        current_pos.clone(),
                        true,
                        &mut builder
                    )
                    .map(Either::Right),);

                    // Prefer to select upstream, so we can stop snapshot stream as soon as the
                    // barrier comes.
                    let mut backfill_stream =
                        select_with_strategy(left_upstream, right_snapshot, |_: &mut ()| {
                            stream::PollNext::Left
                        });

                    #[for_await]
                    for either in &mut backfill_stream {
                        match either {
                            // Upstream
                            Either::Left(msg) => {
                                match msg? {
                                    Message::Barrier(barrier) => {
                                        // We have to process barrier outside of the loop.
                                        // This is because the backfill stream holds a mutable
                                        // reference to our chunk builder.
                                        // We want to create another mutable reference
                                        // to flush remaining chunks from the chunk builder
                                        // on barrier.
                                        // Hence we break here and process it after this block.
<<<<<<< HEAD
                                        if snapshot_control.try_read() {
                                            pending_barrier = Some(barrier);
                                            break;
                                        } else {
                                            // Process barrier:
                                            // - switch snapshot
                                            // Upstream updates should only be read after the
                                            // Nth barrier.
                                            // Otherwise they would get filtered out,
                                            // if they are larger than current pos,
                                            // and we  will lose them.

                                            self.metrics
                                                .backfill_snapshot_read_row_count
                                                .with_label_values(&[
                                                    upstream_table_id.to_string().as_str(),
                                                    self.actor_id.to_string().as_str(),
                                                ])
                                                .inc_by(cur_barrier_snapshot_processed_rows);

                                            // Update snapshot read epoch.
                                            snapshot_read_epoch = barrier.epoch.prev;

                                            self.progress.update(
                                                barrier.epoch.curr,
                                                snapshot_read_epoch,
                                                total_snapshot_processed_rows,
                                            );

                                            // Persist state on barrier
                                            Self::persist_state(
                                                barrier.epoch,
                                                barrier.is_checkpoint(),
                                                &mut self.state_table,
                                                false,
                                                &current_pos,
                                                total_snapshot_processed_rows,
                                                &mut old_state,
                                                &mut current_state,
                                            )
                                            .await?;

                                            tracing::trace!(
                                                epoch = ?barrier.epoch,
                                                ?current_pos,
                                                total_snapshot_processed_rows,
                                                "Backfill state persisted"
                                            );

                                            yield Message::Barrier(barrier);
                                        }
=======
                                        pending_barrier = Some(barrier);
                                        break;
>>>>>>> 4b4afc87
                                    }
                                    Message::Chunk(chunk) => {
                                        // Buffer the upstream chunk.
                                        upstream_chunk_buffer.push(chunk.compact());
                                    }
                                    Message::Watermark(_) => {
                                        // Ignore watermark during backfill.
                                    }
                                }
                            }
                            // Snapshot read
                            Either::Right(msg) => {
                                has_snapshot_read = true;
                                match msg? {
                                    None => {
                                        // End of the snapshot read stream.
                                        // We should not mark the chunk anymore,
                                        // otherwise, we will ignore some rows
                                        // in the buffer. Here we choose to never mark the chunk.
                                        // Consume with the renaming stream buffer chunk without
                                        // mark.
                                        for chunk in upstream_chunk_buffer.drain(..) {
                                            let chunk_cardinality = chunk.cardinality() as u64;
                                            cur_barrier_upstream_processed_rows +=
                                                chunk_cardinality;
                                            yield Message::Chunk(mapping_chunk(
                                                chunk,
                                                &self.output_indices,
                                            ));
                                        }

                                        break 'backfill_loop;
                                    }
                                    Some(chunk) => {
                                        // Raise the current position.
                                        // As snapshot read streams are ordered by pk, so we can
                                        // just use the last row to update `current_pos`.
                                        current_pos =
                                            Some(get_new_pos(&chunk, &pk_in_output_indices));

                                        let chunk_cardinality = chunk.cardinality() as u64;
                                        cur_barrier_snapshot_processed_rows += chunk_cardinality;
                                        total_snapshot_processed_rows += chunk_cardinality;
                                        yield Message::Chunk(mapping_chunk(
                                            chunk,
                                            &self.output_indices,
                                        ));
                                    }
                                }
                            }
                        }
                    }

                    // Before processing barrier, if did not snapshot read,
                    // do a snapshot read first.
                    // This is so we don't lose the tombstone iteration progress.
                    if !has_snapshot_read {
                        let (_, snapshot) = backfill_stream.into_inner();
                        #[for_await]
                        for msg in snapshot {
                            let Either::Right(msg) = msg else {
                                bail!("BUG: snapshot_read contains upstream messages");
                            };
                            match msg? {
                                None => {
                                    // End of the snapshot read stream.
                                    // We let the barrier handling logic take care of upstream updates.
                                    // But we still want to exit backfill loop, so we mark snapshot read complete.
                                    snapshot_read_complete = true;
                                    break;
                                }
                                Some(chunk) => {
                                    // Raise the current position.
                                    // As snapshot read streams are ordered by pk, so we can
                                    // just use the last row to update `current_pos`.
                                    current_pos = Some(get_new_pos(&chunk, &pk_in_output_indices));

                                    let chunk_cardinality = chunk.cardinality() as u64;
                                    cur_barrier_snapshot_processed_rows += chunk_cardinality;
                                    total_snapshot_processed_rows += chunk_cardinality;
                                    yield Message::Chunk(mapping_chunk(
                                        chunk,
                                        &self.output_indices,
                                    ));
                                    break;
                                }
                            }
                        }
                    }
                }
                // When we break out of inner backfill_stream loop, it means we have a barrier.
                // If there are no updates and there are no snapshots left,
                // we already finished backfill and should have exited the outer backfill loop.
                let barrier = match pending_barrier.take() {
                    Some(barrier) => barrier,
                    None => bail!("BUG: current_backfill loop exited without a barrier"),
                };

                // Process barrier:
                // - consume snapshot rows left in builder
                // - consume upstream buffer chunk
                // - switch snapshot

                // Consume snapshot rows left in builder
                let chunk = builder.consume_all();
                if let Some(chunk) = chunk {
                    let chunk_cardinality = chunk.cardinality() as u64;
                    let ops = vec![Op::Insert; chunk.capacity()];
                    let chunk = StreamChunk::from_parts(ops, chunk);
                    current_pos = Some(get_new_pos(&chunk, &pk_in_output_indices));

                    cur_barrier_snapshot_processed_rows += chunk_cardinality;
                    total_snapshot_processed_rows += chunk_cardinality;
                    yield Message::Chunk(mapping_chunk(chunk, &self.output_indices));
                }

                // Consume upstream buffer chunk
                // If no current_pos, means we did not process any snapshot
                // yet. In that case
                // we can just ignore the upstream buffer chunk, but still need to clean it.
                if let Some(current_pos) = &current_pos {
                    for chunk in upstream_chunk_buffer.drain(..) {
                        cur_barrier_upstream_processed_rows += chunk.cardinality() as u64;
                        yield Message::Chunk(mapping_chunk(
                            mark_chunk(chunk, current_pos, &pk_in_output_indices, pk_order),
                            &self.output_indices,
                        ));
                    }
                } else {
                    upstream_chunk_buffer.clear()
                }

                self.metrics
                    .backfill_snapshot_read_row_count
                    .with_label_values(&[
                        upstream_table_id.to_string().as_str(),
                        self.actor_id.to_string().as_str(),
                    ])
                    .inc_by(cur_barrier_snapshot_processed_rows);

                self.metrics
                    .backfill_upstream_output_row_count
                    .with_label_values(&[
                        upstream_table_id.to_string().as_str(),
                        self.actor_id.to_string().as_str(),
                    ])
                    .inc_by(cur_barrier_upstream_processed_rows);

                // Update snapshot read epoch.
                snapshot_read_epoch = barrier.epoch.prev;

                self.progress.update(
                    barrier.epoch.curr,
                    snapshot_read_epoch,
                    total_snapshot_processed_rows,
                );

                // Persist state on barrier
                Self::persist_state(
                    barrier.epoch,
                    barrier.is_checkpoint(),
                    &mut self.state_table,
                    false,
                    &current_pos,
                    total_snapshot_processed_rows,
                    &mut old_state,
                    &mut current_state,
                )
                .await?;

                tracing::trace!(
                    epoch = ?barrier.epoch,
                    ?current_pos,
                    total_snapshot_processed_rows,
                    "Backfill state persisted"
                );

                yield Message::Barrier(barrier);

                if snapshot_read_complete {
                    break 'backfill_loop;
                }

                // We will switch snapshot at the start of the next iteration of the backfill loop.
            }
        }

        tracing::trace!("Backfill has finished, waiting for barrier");

        // Wait for first barrier to come after backfill is finished.
        // So we can update our progress + persist the status.
        while let Some(Ok(msg)) = upstream.next().await {
            if let Some(msg) = mapping_message(msg, &self.output_indices) {
                // If not finished then we need to update state, otherwise no need.
                if let Message::Barrier(barrier) = &msg {
                    if is_finished {
                        // If already finished, no need persist any state.
                    } else {
                        // If snapshot was empty, we do not need to backfill,
                        // but we still need to persist the finished state.
                        // We currently persist it on the second barrier here rather than first.
                        // This is because we can't update state table in first epoch,
                        // since it expects to have been initialized in previous epoch
                        // (there's no epoch before the first epoch).
                        if current_pos.is_none() {
                            current_pos =
                                Some(construct_initial_finished_state(pk_in_output_indices.len()))
                        }

                        // We will update current_pos at least once,
                        // since snapshot read has to be non-empty,
                        // Or snapshot was empty and we construct a placeholder state.
                        debug_assert_ne!(current_pos, None);

                        Self::persist_state(
                            barrier.epoch,
                            barrier.is_checkpoint(),
                            &mut self.state_table,
                            true,
                            &current_pos,
                            total_snapshot_processed_rows,
                            &mut old_state,
                            &mut current_state,
                        )
                        .await?;
                        tracing::trace!(
                            epoch = ?barrier.epoch,
                            ?current_pos,
                            total_snapshot_processed_rows,
                            "Backfill position persisted after completion"
                        );
                    }

                    // For both backfill finished before recovery,
                    // and backfill which just finished, we need to update mview tracker,
                    // it does not persist this information.
                    self.progress
                        .finish(barrier.epoch.curr, total_snapshot_processed_rows);
                    tracing::trace!(
                        epoch = ?barrier.epoch,
                        "Updated CreateMaterializedTracker"
                    );
                    yield msg;
                    break;
                }
                yield msg;
            }
        }

        tracing::trace!(
            "Backfill has already finished and forward messages directly to the downstream"
        );

        // After progress finished + state persisted,
        // we can forward messages directly to the downstream,
        // as backfill is finished.
        // We don't need to report backfill progress any longer, as it has finished.
        // It will always be at 100%.
        #[for_await]
        for msg in upstream {
            if let Some(msg) = mapping_message(msg?, &self.output_indices) {
                yield msg;
            }
        }
    }

    async fn recover_backfill_state(
        state_table: Option<&StateTable<S>>,
        pk_len: usize,
    ) -> StreamExecutorResult<BackfillState> {
        let Some(state_table) = state_table else {
            // If no state table, but backfill is present, it must be from an old cluster.
            // In that case backfill must be finished, otherwise it won't have been persisted.
            return Ok(BackfillState {
                current_pos: None,
                is_finished: true,
                row_count: 0,
                old_state: None,
            });
        };
        let mut vnodes = state_table.vnodes().iter_vnodes_scalar();
        let first_vnode = vnodes.next().unwrap();
        let key: &[Datum] = &[Some(first_vnode.into())];
        let row = state_table.get_row(key).await?;
        let expected_state = Self::deserialize_backfill_state(row, pk_len);

        // All vnode partitions should have same state (no scale-in supported).
        for vnode in vnodes {
            let key: &[Datum] = &[Some(vnode.into())];
            let row = state_table.get_row(key).await?;
            let state = Self::deserialize_backfill_state(row, pk_len);
            assert_eq!(state.is_finished, expected_state.is_finished);
        }
        Ok(expected_state)
    }

    fn deserialize_backfill_state(row: Option<OwnedRow>, pk_len: usize) -> BackfillState {
        let Some(row) = row else {
            return BackfillState {
                current_pos: None,
                is_finished: false,
                row_count: 0,
                old_state: None,
            };
        };
        let row = row.into_inner();
        let mut old_state = vec![None; pk_len + METADATA_STATE_LEN];
        old_state[1..row.len() + 1].clone_from_slice(&row);
        let current_pos = Some((&row[0..pk_len]).into_owned_row());
        let is_finished = row[pk_len].clone().map_or(false, |d| d.into_bool());
        let row_count = row
            .get(pk_len + 1)
            .cloned()
            .unwrap_or(None)
            .map_or(0, |d| d.into_int64() as u64);
        BackfillState {
            current_pos,
            is_finished,
            row_count,
            old_state: Some(old_state),
        }
    }

    /// Snapshot read the upstream mv.
    /// The rows from upstream snapshot read will be buffered inside the `builder`.
    /// If snapshot is dropped before its rows are consumed,
    /// remaining data in `builder` must be flushed manually.
    /// Otherwise when we scan a new snapshot, it is possible the rows in the `builder` would be
    /// present, Then when we flush we contain duplicate rows.
    #[try_stream(ok = Option<StreamChunk>, error = StreamExecutorError)]
    async fn snapshot_read<'a>(
        upstream_table: &'a StorageTable<S>,
        epoch: u64,
        current_pos: Option<OwnedRow>,
        ordered: bool,
        builder: &'a mut DataChunkBuilder,
    ) {
        let range_bounds = compute_bounds(upstream_table.pk_indices(), current_pos);
        let range_bounds = match range_bounds {
            None => {
                yield None;
                return Ok(());
            }
            Some(range_bounds) => range_bounds,
        };

        // We use uncommitted read here, because we have already scheduled the `BackfillExecutor`
        // together with the upstream mv.
        let iter = upstream_table
            .batch_iter_with_pk_bounds(
                HummockReadEpoch::NoWait(epoch),
                row::empty(),
                range_bounds,
                ordered,
                PrefetchOptions::new_for_exhaust_iter(),
            )
            .await?;

        let row_iter = owned_row_iter(iter);
        pin_mut!(row_iter);

        #[for_await]
        for chunk in iter_chunks(row_iter, builder) {
            yield chunk?;
        }
    }

    #[allow(clippy::too_many_arguments)]
    async fn persist_state(
        epoch: EpochPair,
        is_checkpoint: bool,
        table: &mut Option<StateTable<S>>,
        is_finished: bool,
        current_pos: &Option<OwnedRow>,
        row_count: u64,
        old_state: &mut Option<Vec<Datum>>,
        current_state: &mut [Datum],
    ) -> StreamExecutorResult<()> {
        // Backwards compatibility with no state table in backfill.
        let Some(table) = table else { return Ok(()) };
        utils::persist_state(
            epoch,
            is_checkpoint,
            table,
            is_finished,
            current_pos,
            row_count,
            old_state,
            current_state,
        )
        .await
    }
}

impl<S> Executor for BackfillExecutor<S>
where
    S: StateStore,
{
    fn execute(self: Box<Self>) -> BoxedMessageStream {
        self.execute_inner().boxed()
    }

    fn schema(&self) -> &Schema {
        &self.info.schema
    }

    fn pk_indices(&self) -> PkIndicesRef<'_> {
        &self.info.pk_indices
    }

    fn identity(&self) -> &str {
        &self.info.identity
    }
}<|MERGE_RESOLUTION|>--- conflicted
+++ resolved
@@ -259,62 +259,8 @@
                                         // to flush remaining chunks from the chunk builder
                                         // on barrier.
                                         // Hence we break here and process it after this block.
-<<<<<<< HEAD
-                                        if snapshot_control.try_read() {
-                                            pending_barrier = Some(barrier);
-                                            break;
-                                        } else {
-                                            // Process barrier:
-                                            // - switch snapshot
-                                            // Upstream updates should only be read after the
-                                            // Nth barrier.
-                                            // Otherwise they would get filtered out,
-                                            // if they are larger than current pos,
-                                            // and we  will lose them.
-
-                                            self.metrics
-                                                .backfill_snapshot_read_row_count
-                                                .with_label_values(&[
-                                                    upstream_table_id.to_string().as_str(),
-                                                    self.actor_id.to_string().as_str(),
-                                                ])
-                                                .inc_by(cur_barrier_snapshot_processed_rows);
-
-                                            // Update snapshot read epoch.
-                                            snapshot_read_epoch = barrier.epoch.prev;
-
-                                            self.progress.update(
-                                                barrier.epoch.curr,
-                                                snapshot_read_epoch,
-                                                total_snapshot_processed_rows,
-                                            );
-
-                                            // Persist state on barrier
-                                            Self::persist_state(
-                                                barrier.epoch,
-                                                barrier.is_checkpoint(),
-                                                &mut self.state_table,
-                                                false,
-                                                &current_pos,
-                                                total_snapshot_processed_rows,
-                                                &mut old_state,
-                                                &mut current_state,
-                                            )
-                                            .await?;
-
-                                            tracing::trace!(
-                                                epoch = ?barrier.epoch,
-                                                ?current_pos,
-                                                total_snapshot_processed_rows,
-                                                "Backfill state persisted"
-                                            );
-
-                                            yield Message::Barrier(barrier);
-                                        }
-=======
                                         pending_barrier = Some(barrier);
                                         break;
->>>>>>> 4b4afc87
                                     }
                                     Message::Chunk(chunk) => {
                                         // Buffer the upstream chunk.
