--- conflicted
+++ resolved
@@ -12,7 +12,6 @@
 // See the License for the specific language governing permissions and
 // limitations under the License.
 
-use std::collections::HashSet;
 use std::sync::atomic::{AtomicU64, Ordering};
 use std::sync::{Arc, Weak};
 
@@ -22,9 +21,8 @@
 
 use super::SessionImpl;
 use crate::catalog::catalog_service::CatalogWriter;
-use crate::catalog::TableId;
 use crate::error::{ErrorCode, Result};
-use crate::scheduler::{QuerySnapshot, ReadSnapshot};
+use crate::scheduler::ReadSnapshot;
 use crate::user::user_service::UserInfoWriter;
 
 /// Globally unique transaction id in this frontend instance.
@@ -215,9 +213,8 @@
     /// Acquires and pins a snapshot for the current transaction.
     ///
     /// If a snapshot is already acquired, returns it directly.
-    pub fn pinned_snapshot(&self, scan_tables: HashSet<TableId>) -> QuerySnapshot {
-        let snapshot = self
-            .txn_ctx()
+    pub fn pinned_snapshot(&self) -> ReadSnapshot {
+        self.txn_ctx()
             .snapshot
             .get_or_insert_with(|| {
                 // query_epoch must be pure epoch
@@ -229,11 +226,7 @@
                 if let Some(query_epoch) = query_epoch {
                     ReadSnapshot::Other(query_epoch)
                 } else if self.is_barrier_read() {
-<<<<<<< HEAD
-                    ReadSnapshot::BarrierRead
-=======
                     ReadSnapshot::ReadUncommitted
->>>>>>> da007758
                 } else {
                     // Acquire hummock snapshot for execution.
                     let hummock_snapshot_manager = self.env().hummock_snapshot_manager();
@@ -244,8 +237,7 @@
                     }
                 }
             })
-            .clone();
-        QuerySnapshot::new(snapshot, scan_tables)
+            .clone()
     }
 }
 
