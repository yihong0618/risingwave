// Copyright 2022 Singularity Data
//
// Licensed under the Apache License, Version 2.0 (the "License");
// you may not use this file except in compliance with the License.
// You may obtain a copy of the License at
//
// http://www.apache.org/licenses/LICENSE-2.0
//
// Unless required by applicable law or agreed to in writing, software
// distributed under the License is distributed on an "AS IS" BASIS,
// WITHOUT WARRANTIES OR CONDITIONS OF ANY KIND, either express or implied.
// See the License for the specific language governing permissions and
// limitations under the License.

use itertools::{Either, Itertools};

use super::super::plan_node::*;
use super::{BoxedRule, Rule};
use crate::expr::{CorrelatedId, CorrelatedInputRef, Expr, ExprImpl, ExprRewriter, InputRef};
use crate::optimizer::plan_correlated_id_finder::PlanCorrelatedIdFinder;
use crate::optimizer::plan_visitor::PlanVisitor;
use crate::optimizer::PlanRef;
use crate::utils::Condition;

/// This rule is for pattern: Apply->Project->Filter.
///
/// To unnest, we just pull predicates contain correlated variables in Filter into Apply, and
/// convert it into corresponding type of Join.
pub struct PullUpCorrelatedPredicateRule {}
impl Rule for PullUpCorrelatedPredicateRule {
    fn apply(&self, plan: PlanRef) -> Option<PlanRef> {
        let apply = plan.as_logical_apply()?;
        let (apply_left, apply_right, apply_on, join_type, correlated_id, ..) =
            apply.clone().decompose();

        let project = apply_right.as_logical_project()?;
        let (mut proj_exprs, _) = project.clone().decompose();

        let input = project.input();
        let filter = input.as_logical_filter()?;

        let mut rewriter = Rewriter {
            input_refs: vec![],
            index: proj_exprs.len() + apply_left.schema().fields().len(),
            correlated_id,
        };
        // Split predicates in LogicalFilter into correlated expressions and uncorrelated
        // expressions.
        let (cor_exprs, uncor_exprs) =
            filter
                .predicate()
                .clone()
                .into_iter()
                .partition_map(|expr| {
                    if expr.has_correlated_input_ref_by_correlated_id(correlated_id) {
                        Either::Left(rewriter.rewrite_expr(expr))
                    } else {
                        Either::Right(expr)
                    }
                });
        // Append `InputRef`s in the predicate expression to be pulled to the project, so that they
        // are accessible by the expression after it is pulled.
        proj_exprs.extend(
            rewriter
                .input_refs
                .drain(..)
                .map(|input_ref| input_ref.into()),
        );

        let filter = LogicalFilter::create(
            filter.input(),
            Condition {
                conjunctions: uncor_exprs,
            },
        );

        let project: PlanRef = LogicalProject::new(filter, proj_exprs).into();

        // Check whether correlated_input_ref with same correlated_id exists for the join right
<<<<<<< HEAD
        // side. If yes, bail out and left for general subquery unnesting to deal with
        let mut plan_correlated_id_finder = PlanCorrelatedIdFinder::new();
=======
        // side. If yes, bail out and leave for general subquery unnesting to deal with
        let mut plan_correlated_id_finder = PlanCorrelatedIdFinder::default();
>>>>>>> 65f1fe94
        plan_correlated_id_finder.visit(project.clone());
        if plan_correlated_id_finder.contains(&correlated_id) {
            return None;
        }

        // Merge these expressions with LogicalApply into LogicalJoin.
        let on = apply_on.and(Condition {
            conjunctions: cor_exprs,
        });
        Some(LogicalJoin::new(apply_left, project, join_type, on).into())
    }
}

/// Rewrites a pulled predicate expression. It is pulled from the right of the apply to the `on`
/// clause.
///
/// Rewrites `correlated_input_ref` (referencing left side) to `input_ref` and shifting `input_ref`
/// (referencing right side).
///
/// Also collects all `InputRef`s, which will be added to the project, so that they are accessible
/// by the expression after it is pulled.
struct Rewriter {
    // All uncorrelated `InputRef`s in the expression.
    pub input_refs: Vec<InputRef>,

    pub index: usize,

    pub correlated_id: CorrelatedId,
}

impl ExprRewriter for Rewriter {
    fn rewrite_correlated_input_ref(
        &mut self,
        correlated_input_ref: CorrelatedInputRef,
    ) -> ExprImpl {
        // Convert correlated_input_ref to input_ref.
        // only rewrite the correlated_input_ref with the same correlated_id
        if correlated_input_ref.correlated_id() == self.correlated_id {
            InputRef::new(
                correlated_input_ref.index(),
                correlated_input_ref.return_type(),
            )
            .into()
        } else {
            correlated_input_ref.into()
        }
    }

    fn rewrite_input_ref(&mut self, input_ref: InputRef) -> ExprImpl {
        let data_type = input_ref.return_type();

        // It will be appended to exprs in LogicalProject, so its index remain the same.
        self.input_refs.push(input_ref);

        // Rewrite input_ref's index to its new location.
        let input_ref = InputRef::new(self.index, data_type);
        self.index += 1;
        input_ref.into()
    }
}

impl PullUpCorrelatedPredicateRule {
    pub fn create() -> BoxedRule {
        Box::new(PullUpCorrelatedPredicateRule {})
    }
}<|MERGE_RESOLUTION|>--- conflicted
+++ resolved
@@ -77,13 +77,8 @@
         let project: PlanRef = LogicalProject::new(filter, proj_exprs).into();
 
         // Check whether correlated_input_ref with same correlated_id exists for the join right
-<<<<<<< HEAD
-        // side. If yes, bail out and left for general subquery unnesting to deal with
-        let mut plan_correlated_id_finder = PlanCorrelatedIdFinder::new();
-=======
         // side. If yes, bail out and leave for general subquery unnesting to deal with
         let mut plan_correlated_id_finder = PlanCorrelatedIdFinder::default();
->>>>>>> 65f1fe94
         plan_correlated_id_finder.visit(project.clone());
         if plan_correlated_id_finder.contains(&correlated_id) {
             return None;
