--- conflicted
+++ resolved
@@ -206,11 +206,7 @@
     // subset of the final one. i.e. the final one may contain more implicit dependencies on
     // indices.
     pub(crate) dependent_relations: Vec<TableId>,
-<<<<<<< HEAD
-    pub(crate) scan_tables: HashSet<TableId>,
-=======
     pub(crate) read_storage_tables: HashSet<TableId>,
->>>>>>> da007758
 }
 
 fn gen_batch_query_plan(
@@ -228,11 +224,9 @@
 
     let mut planner = Planner::new(context);
 
-    let scan_tables = bound.scan_tables();
-
     let mut logical = planner.plan(bound)?;
     let schema = logical.schema();
-    let batch_plan = logical.gen_batch_plan(&scan_tables)?;
+    let batch_plan = logical.gen_batch_plan()?;
 
     let dependent_relations =
         RelationCollectorVisitor::collect_with(dependent_relations, batch_plan.clone());
@@ -269,11 +263,7 @@
         schema,
         stmt_type,
         dependent_relations: dependent_relations.into_iter().collect_vec(),
-<<<<<<< HEAD
-        scan_tables,
-=======
         read_storage_tables,
->>>>>>> da007758
     })
 }
 
@@ -325,12 +315,7 @@
     pub(crate) query_mode: QueryMode,
     pub(crate) schema: Schema,
     pub(crate) stmt_type: StatementType,
-<<<<<<< HEAD
-    pub(crate) _dependent_relations: Vec<TableId>,
-    pub(crate) scan_tables: HashSet<TableId>,
-=======
     pub(crate) read_storage_tables: HashSet<TableId>,
->>>>>>> da007758
 }
 
 pub fn gen_batch_plan_fragmenter(
@@ -342,13 +327,8 @@
         query_mode,
         schema,
         stmt_type,
-<<<<<<< HEAD
-        dependent_relations,
-        scan_tables,
-=======
         read_storage_tables,
         ..
->>>>>>> da007758
     } = plan_result;
 
     tracing::trace!(
@@ -372,12 +352,7 @@
         query_mode,
         schema,
         stmt_type,
-<<<<<<< HEAD
-        _dependent_relations: dependent_relations,
-        scan_tables,
-=======
         read_storage_tables,
->>>>>>> da007758
     })
 }
 
@@ -391,12 +366,7 @@
         query_mode,
         schema,
         stmt_type,
-<<<<<<< HEAD
-        scan_tables,
-        ..
-=======
         read_storage_tables,
->>>>>>> da007758
     } = plan_fragmenter_result;
 
     let mut can_timeout_cancel = true;
@@ -427,9 +397,6 @@
     let row_stream = match query_mode {
         QueryMode::Auto => unreachable!(),
         QueryMode::Local => PgResponseStream::LocalQuery(DataChunkToRowSetAdapter::new(
-<<<<<<< HEAD
-            local_execute(session.clone(), query, can_timeout_cancel, scan_tables).await?,
-=======
             local_execute(
                 session.clone(),
                 query,
@@ -437,7 +404,6 @@
                 &read_storage_tables,
             )
             .await?,
->>>>>>> da007758
             column_types,
             formats,
             session.clone(),
@@ -445,9 +411,6 @@
         // Local mode do not support cancel tasks.
         QueryMode::Distributed => {
             PgResponseStream::DistributedQuery(DataChunkToRowSetAdapter::new(
-<<<<<<< HEAD
-                distribute_execute(session.clone(), query, can_timeout_cancel, scan_tables).await?,
-=======
                 distribute_execute(
                     session.clone(),
                     query,
@@ -455,7 +418,6 @@
                     read_storage_tables,
                 )
                 .await?,
->>>>>>> da007758
                 column_types,
                 formats,
                 session.clone(),
@@ -535,11 +497,7 @@
     session: Arc<SessionImpl>,
     query: Query,
     can_timeout_cancel: bool,
-<<<<<<< HEAD
-    scan_tables: HashSet<TableId>,
-=======
     read_storage_tables: HashSet<TableId>,
->>>>>>> da007758
 ) -> Result<DistributedQueryStream> {
     let timeout = if cfg!(madsim) {
         None
@@ -553,11 +511,7 @@
     let query_manager = session.env().query_manager().clone();
 
     query_manager
-<<<<<<< HEAD
-        .schedule(execution_context, query, scan_tables)
-=======
         .schedule(execution_context, query, read_storage_tables)
->>>>>>> da007758
         .await
         .map_err(|err| err.into())
 }
@@ -566,11 +520,7 @@
     session: Arc<SessionImpl>,
     query: Query,
     can_timeout_cancel: bool,
-<<<<<<< HEAD
-    scan_tables: HashSet<TableId>,
-=======
     read_storage_tables: &HashSet<TableId>,
->>>>>>> da007758
 ) -> Result<LocalQueryStream> {
     let timeout = if cfg!(madsim) {
         None
@@ -581,14 +531,6 @@
     };
     let front_env = session.env();
 
-<<<<<<< HEAD
-    // TODO: if there's no table scan, we don't need to acquire snapshot.
-    let snapshot = session.pinned_snapshot(scan_tables);
-
-    // TODO: Passing sql here
-    let execution =
-        LocalQueryExecution::new(query, front_env.clone(), "", snapshot, session, timeout)?;
-=======
     let snapshot = session.pinned_snapshot();
 
     // TODO: Passing sql here
@@ -601,7 +543,6 @@
         session,
         timeout,
     );
->>>>>>> da007758
 
     Ok(execution.stream_rows())
 }