// Copyright 2024 RisingWave Labs
//
// Licensed under the Apache License, Version 2.0 (the "License");
// you may not use this file except in compliance with the License.
// You may obtain a copy of the License at
//
//     http://www.apache.org/licenses/LICENSE-2.0
//
// Unless required by applicable law or agreed to in writing, software
// distributed under the License is distributed on an "AS IS" BASIS,
// WITHOUT WARRANTIES OR CONDITIONS OF ANY KIND, either express or implied.
// See the License for the specific language governing permissions and
// limitations under the License.

use std::collections::HashSet;
use std::sync::Arc;
use std::time::Instant;

use itertools::Itertools;
use pgwire::pg_field_descriptor::PgFieldDescriptor;
use pgwire::pg_response::{PgResponse, StatementType};
use pgwire::types::Format;
use risingwave_batch::worker_manager::worker_node_manager::WorkerNodeSelector;
use risingwave_common::bail_not_implemented;
use risingwave_common::catalog::Schema;
use risingwave_common::session_config::QueryMode;
use risingwave_common::types::{DataType, Datum};
use risingwave_sqlparser::ast::{SetExpr, Statement};

use super::extended_handle::{PortalResult, PrepareStatement, PreparedResult};
use super::{create_mv, PgResponseStream, RwPgResponse};
use crate::binder::{Binder, BoundCreateView, BoundStatement};
use crate::catalog::TableId;
use crate::error::{ErrorCode, Result, RwError};
use crate::handler::flush::do_flush;
use crate::handler::privilege::resolve_privileges;
use crate::handler::util::{to_pg_field, DataChunkToRowSetAdapter};
use crate::handler::HandlerArgs;
use crate::optimizer::plan_node::Explain;
use crate::optimizer::{
<<<<<<< HEAD
    ExecutionModeDecider, OptimizerContext, OptimizerContextRef, RelationCollectorVisitor,
    ScanTableVisitor, SysTableVisitor,
=======
    ExecutionModeDecider, OptimizerContext, OptimizerContextRef, ReadStorageTableVisitor,
    RelationCollectorVisitor, SysTableVisitor,
>>>>>>> 6d323895
};
use crate::planner::Planner;
use crate::scheduler::plan_fragmenter::Query;
use crate::scheduler::{
    BatchPlanFragmenter, DistributedQueryStream, ExecutionContext, ExecutionContextRef,
    LocalQueryExecution, LocalQueryStream,
};
use crate::session::SessionImpl;
use crate::PlanRef;

pub async fn handle_query(
    handler_args: HandlerArgs,
    stmt: Statement,
    formats: Vec<Format>,
) -> Result<RwPgResponse> {
    let session = handler_args.session.clone();

    let plan_fragmenter_result = {
        let context = OptimizerContext::from_handler_args(handler_args);
        let plan_result = gen_batch_plan_by_statement(&session, context.into(), stmt)?;
        gen_batch_plan_fragmenter(&session, plan_result)?
    };
    execute(session, plan_fragmenter_result, formats).await
}

pub fn handle_parse(
    handler_args: HandlerArgs,
    statement: Statement,
    specific_param_types: Vec<Option<DataType>>,
) -> Result<PrepareStatement> {
    let session = handler_args.session;
    let bound_result = gen_bound(&session, statement.clone(), specific_param_types)?;

    Ok(PrepareStatement::Prepared(PreparedResult {
        statement,
        bound_result,
    }))
}

/// Execute a "Portal", which is a prepared statement with bound parameters.
pub async fn handle_execute(
    handler_args: HandlerArgs,
    portal: PortalResult,
) -> Result<RwPgResponse> {
    let PortalResult {
        bound_result,
        result_formats,
        statement,
    } = portal;
    match statement {
        Statement::Query(_)
        | Statement::Insert { .. }
        | Statement::Delete { .. }
        | Statement::Update { .. } => {
            // Execute a batch query
            let session = handler_args.session.clone();
            let plan_fragmenter_result = {
                let context = OptimizerContext::from_handler_args(handler_args);
                let plan_result = gen_batch_query_plan(&session, context.into(), bound_result)?;

                gen_batch_plan_fragmenter(&session, plan_result)?
            };
            execute(session, plan_fragmenter_result, result_formats).await
        }
        Statement::CreateView { materialized, .. } if materialized => {
            // Execute a CREATE MATERIALIZED VIEW
            let BoundResult {
                bound,
                dependent_relations,
                ..
            } = bound_result;
            let create_mv = if let BoundStatement::CreateView(create_mv) = bound {
                create_mv
            } else {
                unreachable!("expect a BoundStatement::CreateView")
            };
            let BoundCreateView {
                or_replace,
                materialized: _,
                if_not_exists,
                name,
                columns,
                query,
                emit_mode,
                with_options,
            } = *create_mv;
            if or_replace {
                bail_not_implemented!("CREATE OR REPLACE VIEW");
            }

            // Hack: replace the `with_options` with the bounded ones.
            let handler_args = HandlerArgs {
                session: handler_args.session.clone(),
                sql: handler_args.sql.clone(),
                normalized_sql: handler_args.normalized_sql.clone(),
                with_options: crate::WithOptions::try_from(with_options.as_slice())?,
            };

            create_mv::handle_create_mv_bound(
                handler_args,
                if_not_exists,
                name,
                *query,
                dependent_relations,
                columns,
                emit_mode,
            )
            .await
        }
        _ => unreachable!(),
    }
}

pub fn gen_batch_plan_by_statement(
    session: &SessionImpl,
    context: OptimizerContextRef,
    stmt: Statement,
) -> Result<BatchQueryPlanResult> {
    let bound_result = gen_bound(session, stmt, vec![])?;
    gen_batch_query_plan(session, context, bound_result)
}

#[derive(Clone)]
pub struct BoundResult {
    pub(crate) stmt_type: StatementType,
    pub(crate) must_dist: bool,
    pub(crate) bound: BoundStatement,
    pub(crate) param_types: Vec<DataType>,
    pub(crate) parsed_params: Option<Vec<Datum>>,
    pub(crate) dependent_relations: HashSet<TableId>,
}

fn gen_bound(
    session: &SessionImpl,
    stmt: Statement,
    specific_param_types: Vec<Option<DataType>>,
) -> Result<BoundResult> {
    let stmt_type = StatementType::infer_from_statement(&stmt)
        .map_err(|err| RwError::from(ErrorCode::InvalidInputSyntax(err)))?;
    let must_dist = must_run_in_distributed_mode(&stmt)?;

    let mut binder = Binder::new_with_param_types(session, specific_param_types);
    let bound = binder.bind(stmt)?;

    let check_items = resolve_privileges(&bound);
    session.check_privileges(&check_items)?;

    Ok(BoundResult {
        stmt_type,
        must_dist,
        bound,
        param_types: binder.export_param_types()?,
        parsed_params: None,
        dependent_relations: binder.included_relations(),
    })
}

pub struct BatchQueryPlanResult {
    pub(crate) plan: PlanRef,
    pub(crate) query_mode: QueryMode,
    pub(crate) schema: Schema,
    pub(crate) stmt_type: StatementType,
    // Note that these relations are only resolved in the binding phase, and it may only be a
    // subset of the final one. i.e. the final one may contain more implicit dependencies on
    // indices.
<<<<<<< HEAD
    pub(crate) dependent_relations: HashSet<TableId>,
    pub(crate) scan_tables: HashSet<TableId>,
=======
    pub(crate) dependent_relations: Vec<TableId>,
    pub(crate) read_storage_tables: HashSet<TableId>,
>>>>>>> 6d323895
}

fn gen_batch_query_plan(
    session: &SessionImpl,
    context: OptimizerContextRef,
    bind_result: BoundResult,
) -> Result<BatchQueryPlanResult> {
    let BoundResult {
        stmt_type,
        must_dist,
        bound,
        dependent_relations,
        ..
    } = bind_result;

    let mut planner = Planner::new(context);

    let mut logical = planner.plan(bound)?;
    let schema = logical.schema();
    let batch_plan = logical.gen_batch_plan()?;

    let dependent_relations =
        RelationCollectorVisitor::collect_with(dependent_relations, batch_plan.clone());

<<<<<<< HEAD
    let scan_tables = ScanTableVisitor::collect(batch_plan.clone());
=======
    let read_storage_tables = ReadStorageTableVisitor::collect(batch_plan.clone());
>>>>>>> 6d323895

    let must_local = must_run_in_local_mode(batch_plan.clone());

    let query_mode = match (must_dist, must_local) {
        (true, true) => {
            return Err(ErrorCode::InternalError(
                "the query is forced to both local and distributed mode by optimizer".to_owned(),
            )
            .into())
        }
        (true, false) => QueryMode::Distributed,
        (false, true) => QueryMode::Local,
        (false, false) => match session.config().query_mode() {
            QueryMode::Auto => determine_query_mode(batch_plan.clone()),
            QueryMode::Local => QueryMode::Local,
            QueryMode::Distributed => QueryMode::Distributed,
        },
    };

    let physical = match query_mode {
        QueryMode::Auto => unreachable!(),
        QueryMode::Local => logical.gen_batch_local_plan()?,
        QueryMode::Distributed => logical.gen_batch_distributed_plan()?,
    };

    Ok(BatchQueryPlanResult {
        plan: physical,
        query_mode,
        schema,
        stmt_type,
<<<<<<< HEAD
        dependent_relations,
        scan_tables,
=======
        dependent_relations: dependent_relations.into_iter().collect_vec(),
        read_storage_tables,
>>>>>>> 6d323895
    })
}

fn must_run_in_distributed_mode(stmt: &Statement) -> Result<bool> {
    fn is_insert_using_select(stmt: &Statement) -> bool {
        fn has_select_query(set_expr: &SetExpr) -> bool {
            match set_expr {
                SetExpr::Select(_) => true,
                SetExpr::Query(query) => has_select_query(&query.body),
                SetExpr::SetOperation { left, right, .. } => {
                    has_select_query(left) || has_select_query(right)
                }
                SetExpr::Values(_) => false,
            }
        }

        matches!(
            stmt,
            Statement::Insert {source, ..} if has_select_query(&source.body)
        )
    }

    let stmt_type = StatementType::infer_from_statement(stmt)
        .map_err(|err| RwError::from(ErrorCode::InvalidInputSyntax(err)))?;

    Ok(matches!(
        stmt_type,
        StatementType::UPDATE
            | StatementType::DELETE
            | StatementType::UPDATE_RETURNING
            | StatementType::DELETE_RETURNING
    ) | is_insert_using_select(stmt))
}

fn must_run_in_local_mode(batch_plan: PlanRef) -> bool {
    SysTableVisitor::has_sys_table(batch_plan)
}

fn determine_query_mode(batch_plan: PlanRef) -> QueryMode {
    if ExecutionModeDecider::run_in_local_mode(batch_plan) {
        QueryMode::Local
    } else {
        QueryMode::Distributed
    }
}

pub struct BatchPlanFragmenterResult {
    pub(crate) plan_fragmenter: BatchPlanFragmenter,
    pub(crate) query_mode: QueryMode,
    pub(crate) schema: Schema,
    pub(crate) stmt_type: StatementType,
<<<<<<< HEAD
    pub(crate) scan_tables: HashSet<TableId>,
=======
    pub(crate) read_storage_tables: HashSet<TableId>,
>>>>>>> 6d323895
}

pub fn gen_batch_plan_fragmenter(
    session: &SessionImpl,
    plan_result: BatchQueryPlanResult,
) -> Result<BatchPlanFragmenterResult> {
    let BatchQueryPlanResult {
        plan,
        query_mode,
        schema,
        stmt_type,
<<<<<<< HEAD
        scan_tables,
=======
        read_storage_tables,
>>>>>>> 6d323895
        ..
    } = plan_result;

    tracing::trace!(
        "Generated query plan: {:?}, query_mode:{:?}",
        plan.explain_to_string(),
        query_mode
    );
    let worker_node_manager_reader = WorkerNodeSelector::new(
        session.env().worker_node_manager_ref(),
        session.is_barrier_read(),
    );
    let plan_fragmenter = BatchPlanFragmenter::new(
        worker_node_manager_reader,
        session.env().catalog_reader().clone(),
        session.config().batch_parallelism().0,
        plan,
    )?;

    Ok(BatchPlanFragmenterResult {
        plan_fragmenter,
        query_mode,
        schema,
        stmt_type,
<<<<<<< HEAD
        scan_tables,
=======
        read_storage_tables,
>>>>>>> 6d323895
    })
}

pub async fn create_stream(
    session: Arc<SessionImpl>,
    plan_fragmenter_result: BatchPlanFragmenterResult,
    formats: Vec<Format>,
) -> Result<(PgResponseStream, Vec<PgFieldDescriptor>)> {
    let BatchPlanFragmenterResult {
        plan_fragmenter,
        query_mode,
        schema,
        stmt_type,
<<<<<<< HEAD
        scan_tables,
=======
        read_storage_tables,
>>>>>>> 6d323895
    } = plan_fragmenter_result;

    let mut can_timeout_cancel = true;
    // Acquire the write guard for DML statements.
    match stmt_type {
        StatementType::INSERT
        | StatementType::INSERT_RETURNING
        | StatementType::DELETE
        | StatementType::DELETE_RETURNING
        | StatementType::UPDATE
        | StatementType::UPDATE_RETURNING => {
            session.txn_write_guard()?;
            can_timeout_cancel = false;
        }
        _ => {}
    }

    let query = plan_fragmenter.generate_complete_query().await?;
    tracing::trace!("Generated query after plan fragmenter: {:?}", &query);

    let pg_descs = schema
        .fields()
        .iter()
        .map(to_pg_field)
        .collect::<Vec<PgFieldDescriptor>>();
    let column_types = schema.fields().iter().map(|f| f.data_type()).collect_vec();

    let row_stream = match query_mode {
        QueryMode::Auto => unreachable!(),
        QueryMode::Local => PgResponseStream::LocalQuery(DataChunkToRowSetAdapter::new(
<<<<<<< HEAD
            local_execute(session.clone(), query, can_timeout_cancel, scan_tables).await?,
=======
            local_execute(
                session.clone(),
                query,
                can_timeout_cancel,
                &read_storage_tables,
            )
            .await?,
>>>>>>> 6d323895
            column_types,
            formats,
            session.clone(),
        )),
        // Local mode do not support cancel tasks.
        QueryMode::Distributed => {
            PgResponseStream::DistributedQuery(DataChunkToRowSetAdapter::new(
<<<<<<< HEAD
                distribute_execute(session.clone(), query, can_timeout_cancel, scan_tables).await?,
=======
                distribute_execute(
                    session.clone(),
                    query,
                    can_timeout_cancel,
                    read_storage_tables,
                )
                .await?,
>>>>>>> 6d323895
                column_types,
                formats,
                session.clone(),
            ))
        }
    };

    Ok((row_stream, pg_descs))
}

async fn execute(
    session: Arc<SessionImpl>,
    plan_fragmenter_result: BatchPlanFragmenterResult,
    formats: Vec<Format>,
) -> Result<RwPgResponse> {
    // Used in counting row count.
    let first_field_format = formats.first().copied().unwrap_or(Format::Text);
    let query_mode = plan_fragmenter_result.query_mode;
    let stmt_type = plan_fragmenter_result.stmt_type;

    let query_start_time = Instant::now();
    let (row_stream, pg_descs) =
        create_stream(session.clone(), plan_fragmenter_result, formats).await?;

    // We need to do some post work after the query is finished and before the `Complete` response
    // it sent. This is achieved by the `callback` in `PgResponse`.
    let callback = async move {
        // Implicitly flush the writes.
        if session.config().implicit_flush() && stmt_type.is_dml() {
            do_flush(&session).await?;
        }

        // update some metrics
        match query_mode {
            QueryMode::Auto => unreachable!(),
            QueryMode::Local => {
                session
                    .env()
                    .frontend_metrics
                    .latency_local_execution
                    .observe(query_start_time.elapsed().as_secs_f64());

                session
                    .env()
                    .frontend_metrics
                    .query_counter_local_execution
                    .inc();
            }
            QueryMode::Distributed => {
                session
                    .env()
                    .query_manager()
                    .query_metrics
                    .query_latency
                    .observe(query_start_time.elapsed().as_secs_f64());

                session
                    .env()
                    .query_manager()
                    .query_metrics
                    .completed_query_counter
                    .inc();
            }
        }

        Ok(())
    };

    Ok(PgResponse::builder(stmt_type)
        .row_cnt_format_opt(Some(first_field_format))
        .values(row_stream, pg_descs)
        .callback(callback)
        .into())
}

pub async fn distribute_execute(
    session: Arc<SessionImpl>,
    query: Query,
    can_timeout_cancel: bool,
<<<<<<< HEAD
    scan_tables: HashSet<TableId>,
=======
    read_storage_tables: HashSet<TableId>,
>>>>>>> 6d323895
) -> Result<DistributedQueryStream> {
    let timeout = if cfg!(madsim) {
        None
    } else if can_timeout_cancel {
        Some(session.statement_timeout())
    } else {
        None
    };
    let execution_context: ExecutionContextRef =
        ExecutionContext::new(session.clone(), timeout).into();
    let query_manager = session.env().query_manager().clone();

    query_manager
<<<<<<< HEAD
        .schedule(execution_context, query, scan_tables)
=======
        .schedule(execution_context, query, read_storage_tables)
>>>>>>> 6d323895
        .await
        .map_err(|err| err.into())
}

pub async fn local_execute(
    session: Arc<SessionImpl>,
    query: Query,
    can_timeout_cancel: bool,
<<<<<<< HEAD
    dependent_relations: HashSet<TableId>,
=======
    read_storage_tables: &HashSet<TableId>,
>>>>>>> 6d323895
) -> Result<LocalQueryStream> {
    let timeout = if cfg!(madsim) {
        None
    } else if can_timeout_cancel {
        Some(session.statement_timeout())
    } else {
        None
    };
    let front_env = session.env();

<<<<<<< HEAD
    // TODO: if there's no table scan, we don't need to acquire snapshot.
    let snapshot = session.pinned_snapshot(dependent_relations);

    // TODO: Passing sql here
    let execution =
        LocalQueryExecution::new(query, front_env.clone(), "", snapshot, session, timeout)?;
=======
    let snapshot = session.pinned_snapshot();

    // TODO: Passing sql here
    let execution = LocalQueryExecution::new(
        query,
        front_env.clone(),
        "",
        snapshot.support_barrier_read(),
        snapshot.batch_query_epoch(read_storage_tables)?,
        session,
        timeout,
    );
>>>>>>> 6d323895

    Ok(execution.stream_rows())
}<|MERGE_RESOLUTION|>--- conflicted
+++ resolved
@@ -38,13 +38,8 @@
 use crate::handler::HandlerArgs;
 use crate::optimizer::plan_node::Explain;
 use crate::optimizer::{
-<<<<<<< HEAD
-    ExecutionModeDecider, OptimizerContext, OptimizerContextRef, RelationCollectorVisitor,
-    ScanTableVisitor, SysTableVisitor,
-=======
     ExecutionModeDecider, OptimizerContext, OptimizerContextRef, ReadStorageTableVisitor,
     RelationCollectorVisitor, SysTableVisitor,
->>>>>>> 6d323895
 };
 use crate::planner::Planner;
 use crate::scheduler::plan_fragmenter::Query;
@@ -210,13 +205,8 @@
     // Note that these relations are only resolved in the binding phase, and it may only be a
     // subset of the final one. i.e. the final one may contain more implicit dependencies on
     // indices.
-<<<<<<< HEAD
-    pub(crate) dependent_relations: HashSet<TableId>,
-    pub(crate) scan_tables: HashSet<TableId>,
-=======
     pub(crate) dependent_relations: Vec<TableId>,
     pub(crate) read_storage_tables: HashSet<TableId>,
->>>>>>> 6d323895
 }
 
 fn gen_batch_query_plan(
@@ -241,11 +231,7 @@
     let dependent_relations =
         RelationCollectorVisitor::collect_with(dependent_relations, batch_plan.clone());
 
-<<<<<<< HEAD
-    let scan_tables = ScanTableVisitor::collect(batch_plan.clone());
-=======
     let read_storage_tables = ReadStorageTableVisitor::collect(batch_plan.clone());
->>>>>>> 6d323895
 
     let must_local = must_run_in_local_mode(batch_plan.clone());
 
@@ -276,13 +262,8 @@
         query_mode,
         schema,
         stmt_type,
-<<<<<<< HEAD
-        dependent_relations,
-        scan_tables,
-=======
         dependent_relations: dependent_relations.into_iter().collect_vec(),
         read_storage_tables,
->>>>>>> 6d323895
     })
 }
 
@@ -334,11 +315,7 @@
     pub(crate) query_mode: QueryMode,
     pub(crate) schema: Schema,
     pub(crate) stmt_type: StatementType,
-<<<<<<< HEAD
-    pub(crate) scan_tables: HashSet<TableId>,
-=======
     pub(crate) read_storage_tables: HashSet<TableId>,
->>>>>>> 6d323895
 }
 
 pub fn gen_batch_plan_fragmenter(
@@ -350,11 +327,7 @@
         query_mode,
         schema,
         stmt_type,
-<<<<<<< HEAD
-        scan_tables,
-=======
         read_storage_tables,
->>>>>>> 6d323895
         ..
     } = plan_result;
 
@@ -379,11 +352,7 @@
         query_mode,
         schema,
         stmt_type,
-<<<<<<< HEAD
-        scan_tables,
-=======
         read_storage_tables,
->>>>>>> 6d323895
     })
 }
 
@@ -397,11 +366,7 @@
         query_mode,
         schema,
         stmt_type,
-<<<<<<< HEAD
-        scan_tables,
-=======
         read_storage_tables,
->>>>>>> 6d323895
     } = plan_fragmenter_result;
 
     let mut can_timeout_cancel = true;
@@ -432,9 +397,6 @@
     let row_stream = match query_mode {
         QueryMode::Auto => unreachable!(),
         QueryMode::Local => PgResponseStream::LocalQuery(DataChunkToRowSetAdapter::new(
-<<<<<<< HEAD
-            local_execute(session.clone(), query, can_timeout_cancel, scan_tables).await?,
-=======
             local_execute(
                 session.clone(),
                 query,
@@ -442,7 +404,6 @@
                 &read_storage_tables,
             )
             .await?,
->>>>>>> 6d323895
             column_types,
             formats,
             session.clone(),
@@ -450,9 +411,6 @@
         // Local mode do not support cancel tasks.
         QueryMode::Distributed => {
             PgResponseStream::DistributedQuery(DataChunkToRowSetAdapter::new(
-<<<<<<< HEAD
-                distribute_execute(session.clone(), query, can_timeout_cancel, scan_tables).await?,
-=======
                 distribute_execute(
                     session.clone(),
                     query,
@@ -460,7 +418,6 @@
                     read_storage_tables,
                 )
                 .await?,
->>>>>>> 6d323895
                 column_types,
                 formats,
                 session.clone(),
@@ -540,11 +497,7 @@
     session: Arc<SessionImpl>,
     query: Query,
     can_timeout_cancel: bool,
-<<<<<<< HEAD
-    scan_tables: HashSet<TableId>,
-=======
     read_storage_tables: HashSet<TableId>,
->>>>>>> 6d323895
 ) -> Result<DistributedQueryStream> {
     let timeout = if cfg!(madsim) {
         None
@@ -558,11 +511,7 @@
     let query_manager = session.env().query_manager().clone();
 
     query_manager
-<<<<<<< HEAD
-        .schedule(execution_context, query, scan_tables)
-=======
         .schedule(execution_context, query, read_storage_tables)
->>>>>>> 6d323895
         .await
         .map_err(|err| err.into())
 }
@@ -571,11 +520,7 @@
     session: Arc<SessionImpl>,
     query: Query,
     can_timeout_cancel: bool,
-<<<<<<< HEAD
-    dependent_relations: HashSet<TableId>,
-=======
     read_storage_tables: &HashSet<TableId>,
->>>>>>> 6d323895
 ) -> Result<LocalQueryStream> {
     let timeout = if cfg!(madsim) {
         None
@@ -586,14 +531,6 @@
     };
     let front_env = session.env();
 
-<<<<<<< HEAD
-    // TODO: if there's no table scan, we don't need to acquire snapshot.
-    let snapshot = session.pinned_snapshot(dependent_relations);
-
-    // TODO: Passing sql here
-    let execution =
-        LocalQueryExecution::new(query, front_env.clone(), "", snapshot, session, timeout)?;
-=======
     let snapshot = session.pinned_snapshot();
 
     // TODO: Passing sql here
@@ -606,7 +543,6 @@
         session,
         timeout,
     );
->>>>>>> 6d323895
 
     Ok(execution.stream_rows())
 }