// Copyright 2024 RisingWave Labs
//
// Licensed under the Apache License, Version 2.0 (the "License");
// you may not use this file except in compliance with the License.
// You may obtain a copy of the License at
//
//     http://www.apache.org/licenses/LICENSE-2.0
//
// Unless required by applicable law or agreed to in writing, software
// distributed under the License is distributed on an "AS IS" BASIS,
// WITHOUT WARRANTIES OR CONDITIONS OF ANY KIND, either express or implied.
// See the License for the specific language governing permissions and
// limitations under the License.

use std::collections::{HashMap, HashSet};
use std::sync::Arc;

use anyhow::anyhow;
use risingwave_common::catalog::TableId;
use risingwave_common::util::epoch::{Epoch, INVALID_EPOCH};
use risingwave_hummock_sdk::version::HummockVersionStateTableInfo;
use risingwave_hummock_sdk::{
    FrontendHummockVersion, FrontendHummockVersionDelta, HummockVersionId, INVALID_VERSION_ID,
};
use risingwave_pb::common::{batch_query_epoch, BatchQueryEpoch};
use risingwave_pb::hummock::{HummockVersionDeltas, StateTableInfoDelta};
use tokio::sync::watch;

use crate::meta_client::FrontendMetaClient;
use crate::scheduler::SchedulerError;

/// The storage snapshot to read from in a query, which can be freely cloned.
#[derive(Clone)]
pub enum ReadSnapshot {
    /// A frontend-pinned snapshot.
    FrontendPinned {
        snapshot: PinnedSnapshotRef,
    },

    ReadUncommitted,

    /// Other arbitrary epoch, e.g. user specified.
    /// Availability and consistency of underlying data should be guaranteed accordingly.
    /// Currently it's only used for querying meta snapshot backup.
    Other(Epoch),
}

pub struct QuerySnapshot {
    snapshot: ReadSnapshot,
    scan_tables: HashSet<TableId>,
}

impl QuerySnapshot {
    pub fn new(snapshot: ReadSnapshot, scan_tables: HashSet<TableId>) -> Self {
        Self {
            snapshot,
            scan_tables,
        }
    }

    /// Get the [`BatchQueryEpoch`] for this snapshot.
<<<<<<< HEAD
    pub fn batch_query_epoch(&self) -> Result<BatchQueryEpoch, SchedulerError> {
        Ok(match &self.snapshot {
            ReadSnapshot::FrontendPinned { snapshot } => BatchQueryEpoch {
                epoch: Some(batch_query_epoch::Epoch::Committed(
                    snapshot.batch_query_epoch(&self.scan_tables)?.0,
=======
    pub fn batch_query_epoch(
        &self,
        read_storage_tables: &HashSet<TableId>,
    ) -> Result<BatchQueryEpoch, SchedulerError> {
        Ok(match self {
            ReadSnapshot::FrontendPinned { snapshot } => BatchQueryEpoch {
                epoch: Some(batch_query_epoch::Epoch::Committed(
                    snapshot.batch_query_epoch(read_storage_tables)?.0,
>>>>>>> 6d323895
                )),
            },
            ReadSnapshot::ReadUncommitted => BatchQueryEpoch {
                epoch: Some(batch_query_epoch::Epoch::Current(u64::MAX)),
            },
            ReadSnapshot::Other(e) => BatchQueryEpoch {
                epoch: Some(batch_query_epoch::Epoch::Backup(e.0)),
            },
        })
<<<<<<< HEAD
=======
    }

    pub fn inline_now_proc_time(&self) -> InlineNowProcTime {
        let epoch = match self {
            ReadSnapshot::FrontendPinned { snapshot } => snapshot
                .value
                .state_table_info
                .max_table_committed_epoch()
                .map(Epoch)
                .unwrap_or_else(Epoch::now),
            ReadSnapshot::ReadUncommitted => Epoch::now(),
            ReadSnapshot::Other(epoch) => *epoch,
        };
        InlineNowProcTime::new(epoch)
>>>>>>> 6d323895
    }

    /// Returns true if this snapshot is a barrier read.
    pub fn support_barrier_read(&self) -> bool {
<<<<<<< HEAD
        matches!(&self.snapshot, ReadSnapshot::ReadUncommitted)
=======
        matches!(self, ReadSnapshot::ReadUncommitted)
>>>>>>> 6d323895
    }
}

// DO NOT implement `Clone` for `PinnedSnapshot` because it's a "resource" that should always be a
// singleton for each snapshot. Use `PinnedSnapshotRef` instead.
pub struct PinnedSnapshot {
    value: FrontendHummockVersion,
}

impl std::fmt::Debug for PinnedSnapshot {
    fn fmt(&self, f: &mut std::fmt::Formatter<'_>) -> std::fmt::Result {
        self.value.fmt(f)
    }
}

/// A reference to a frontend-pinned snapshot.
pub type PinnedSnapshotRef = Arc<PinnedSnapshot>;

impl PinnedSnapshot {
<<<<<<< HEAD
    fn batch_query_epoch(&self, scan_tables: &HashSet<TableId>) -> Result<Epoch, SchedulerError> {
        // use the min committed epoch of tables involved in the scan
        let epoch = scan_tables
=======
    fn batch_query_epoch(
        &self,
        read_storage_tables: &HashSet<TableId>,
    ) -> Result<Epoch, SchedulerError> {
        // use the min committed epoch of tables involved in the scan
        let epoch = read_storage_tables
>>>>>>> 6d323895
            .iter()
            .map(|table_id| {
                self.value
                    .state_table_info
                    .info()
                    .get(table_id)
                    .map(|info| Epoch(info.committed_epoch))
                    .ok_or_else(|| anyhow!("table id {table_id} may have been dropped"))
            })
            .try_fold(None, |prev_min_committed_epoch, committed_epoch| {
                committed_epoch.map(|committed_epoch| {
                    if let Some(prev_min_committed_epoch) = prev_min_committed_epoch
                        && prev_min_committed_epoch <= committed_epoch
                    {
                        Some(prev_min_committed_epoch)
                    } else {
                        Some(committed_epoch)
                    }
                })
            })?
            .unwrap_or_else(|| {
                self.value
                    .state_table_info
                    .max_table_committed_epoch()
                    .map(Epoch)
                    .unwrap_or_else(Epoch::now)
            });
        Ok(epoch)
    }

    pub fn version(&self) -> &FrontendHummockVersion {
        &self.value
    }
}

/// Returns an invalid snapshot, used for initial values.
fn invalid_snapshot() -> FrontendHummockVersion {
    FrontendHummockVersion {
        id: INVALID_VERSION_ID,
        state_table_info: HummockVersionStateTableInfo::from_protobuf(&HashMap::new()),
        table_change_log: Default::default(),
    }
}

/// Cache of hummock snapshot in meta.
pub struct HummockSnapshotManager {
    /// The latest snapshot synced from the meta service.
    ///
    /// The `max_committed_epoch` and `max_current_epoch` are pushed from meta node to reduce rpc
    /// number.
    ///
    /// We have two epoch(committed and current), We only use `committed_epoch` to pin or unpin,
    /// because `committed_epoch` always less or equal `current_epoch`, and the data with
    /// `current_epoch` is always in the shared buffer, so it will never be gc before the data
    /// of `committed_epoch`.
    latest_snapshot: watch::Sender<PinnedSnapshotRef>,
}

pub type HummockSnapshotManagerRef = Arc<HummockSnapshotManager>;

impl HummockSnapshotManager {
    pub fn new(_meta_client: Arc<dyn FrontendMetaClient>) -> Self {
        let latest_snapshot = Arc::new(PinnedSnapshot {
            value: invalid_snapshot(),
        });

        let (latest_snapshot, _) = watch::channel(latest_snapshot);

        Self { latest_snapshot }
    }

    /// Acquire the latest snapshot by increasing its reference count.
    pub fn acquire(&self) -> PinnedSnapshotRef {
        self.latest_snapshot.borrow().clone()
    }

    pub fn init(&self, version: FrontendHummockVersion) {
        self.update_inner(|_| Some(version));
    }

    /// Update the latest snapshot.
    ///
    /// Should only be called by the observer manager.
    pub fn update(&self, deltas: HummockVersionDeltas) {
        self.update_inner(|old_snapshot| {
            if deltas.version_deltas.is_empty() {
                return None;
            }
            let mut snapshot = old_snapshot.clone();
            for delta in deltas.version_deltas {
                snapshot.apply_delta(FrontendHummockVersionDelta::from_protobuf(delta));
            }
            Some(snapshot)
        })
    }

    pub fn add_table_for_test(&self, table_id: TableId) {
        self.update_inner(|version| {
            let mut version = version.clone();
            version.id = version.id.next();
            version.state_table_info.apply_delta(
                &HashMap::from_iter([(
                    table_id,
                    StateTableInfoDelta {
                        committed_epoch: INVALID_EPOCH,
                        compaction_group_id: 0,
                    },
                )]),
                &HashSet::new(),
            );
            Some(version)
        });
    }

    fn update_inner(
        &self,
        get_new_snapshot: impl FnOnce(&FrontendHummockVersion) -> Option<FrontendHummockVersion>,
    ) {
        self.latest_snapshot.send_if_modified(move |old_snapshot| {
            let new_snapshot = get_new_snapshot(&old_snapshot.value);
            let Some(snapshot) = new_snapshot else {
                return false;
            };
            if snapshot.id <= old_snapshot.value.id {
                assert_eq!(
                    snapshot.id, old_snapshot.value.id,
                    "receive stale frontend version"
                );
                return false;
            }
            *old_snapshot = Arc::new(PinnedSnapshot { value: snapshot });

            true
        });
    }

    /// Wait until the latest snapshot is newer than the given one.
    pub async fn wait(&self, version_id: HummockVersionId) {
        let mut rx = self.latest_snapshot.subscribe();
        while rx.borrow_and_update().value.id < version_id {
            rx.changed().await.unwrap();
        }
    }
}<|MERGE_RESOLUTION|>--- conflicted
+++ resolved
@@ -26,6 +26,7 @@
 use risingwave_pb::hummock::{HummockVersionDeltas, StateTableInfoDelta};
 use tokio::sync::watch;
 
+use crate::expr::InlineNowProcTime;
 use crate::meta_client::FrontendMetaClient;
 use crate::scheduler::SchedulerError;
 
@@ -45,27 +46,8 @@
     Other(Epoch),
 }
 
-pub struct QuerySnapshot {
-    snapshot: ReadSnapshot,
-    scan_tables: HashSet<TableId>,
-}
-
-impl QuerySnapshot {
-    pub fn new(snapshot: ReadSnapshot, scan_tables: HashSet<TableId>) -> Self {
-        Self {
-            snapshot,
-            scan_tables,
-        }
-    }
-
+impl ReadSnapshot {
     /// Get the [`BatchQueryEpoch`] for this snapshot.
-<<<<<<< HEAD
-    pub fn batch_query_epoch(&self) -> Result<BatchQueryEpoch, SchedulerError> {
-        Ok(match &self.snapshot {
-            ReadSnapshot::FrontendPinned { snapshot } => BatchQueryEpoch {
-                epoch: Some(batch_query_epoch::Epoch::Committed(
-                    snapshot.batch_query_epoch(&self.scan_tables)?.0,
-=======
     pub fn batch_query_epoch(
         &self,
         read_storage_tables: &HashSet<TableId>,
@@ -74,7 +56,6 @@
             ReadSnapshot::FrontendPinned { snapshot } => BatchQueryEpoch {
                 epoch: Some(batch_query_epoch::Epoch::Committed(
                     snapshot.batch_query_epoch(read_storage_tables)?.0,
->>>>>>> 6d323895
                 )),
             },
             ReadSnapshot::ReadUncommitted => BatchQueryEpoch {
@@ -84,8 +65,6 @@
                 epoch: Some(batch_query_epoch::Epoch::Backup(e.0)),
             },
         })
-<<<<<<< HEAD
-=======
     }
 
     pub fn inline_now_proc_time(&self) -> InlineNowProcTime {
@@ -100,16 +79,11 @@
             ReadSnapshot::Other(epoch) => *epoch,
         };
         InlineNowProcTime::new(epoch)
->>>>>>> 6d323895
     }
 
     /// Returns true if this snapshot is a barrier read.
     pub fn support_barrier_read(&self) -> bool {
-<<<<<<< HEAD
-        matches!(&self.snapshot, ReadSnapshot::ReadUncommitted)
-=======
         matches!(self, ReadSnapshot::ReadUncommitted)
->>>>>>> 6d323895
     }
 }
 
@@ -129,18 +103,12 @@
 pub type PinnedSnapshotRef = Arc<PinnedSnapshot>;
 
 impl PinnedSnapshot {
-<<<<<<< HEAD
-    fn batch_query_epoch(&self, scan_tables: &HashSet<TableId>) -> Result<Epoch, SchedulerError> {
-        // use the min committed epoch of tables involved in the scan
-        let epoch = scan_tables
-=======
     fn batch_query_epoch(
         &self,
         read_storage_tables: &HashSet<TableId>,
     ) -> Result<Epoch, SchedulerError> {
         // use the min committed epoch of tables involved in the scan
         let epoch = read_storage_tables
->>>>>>> 6d323895
             .iter()
             .map(|table_id| {
                 self.value
