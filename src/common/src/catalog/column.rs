--- conflicted
+++ resolved
@@ -94,12 +94,8 @@
     pub name: String,
     pub field_descs: Vec<ColumnDesc>,
     pub type_name: String,
-<<<<<<< HEAD
-    pub generated_column: Option<GeneratedColumnDesc>,
+    pub generated_or_default_column: Option<GeneratedOrDefaultColumn>,
     pub is_from_key: bool,
-=======
-    pub generated_or_default_column: Option<GeneratedOrDefaultColumn>,
->>>>>>> 445ca8e4
 }
 
 impl ColumnDesc {
@@ -110,12 +106,8 @@
             name: String::new(),
             field_descs: vec![],
             type_name: String::new(),
-<<<<<<< HEAD
-            generated_column: None,
+            generated_or_default_column: None,
             is_from_key: false,
-=======
-            generated_or_default_column: None,
->>>>>>> 445ca8e4
         }
     }
 
@@ -132,12 +124,8 @@
                 .map(|f| f.to_protobuf())
                 .collect_vec(),
             type_name: self.type_name.clone(),
-<<<<<<< HEAD
-            generated_column: self.generated_column.clone(),
+            generated_or_default_column: self.generated_or_default_column.clone(),
             is_from_key: self.is_from_key,
-=======
-            generated_or_default_column: self.generated_or_default_column.clone(),
->>>>>>> 445ca8e4
         }
     }
 
@@ -180,12 +168,8 @@
             name: name.to_string(),
             field_descs: vec![],
             type_name: "".to_string(),
-<<<<<<< HEAD
-            generated_column: None,
+            generated_or_default_column: None,
             is_from_key: false,
-=======
-            generated_or_default_column: None,
->>>>>>> 445ca8e4
         }
     }
 
@@ -205,12 +189,8 @@
             name: name.to_string(),
             field_descs: fields,
             type_name: type_name.to_string(),
-<<<<<<< HEAD
-            generated_column: None,
+            generated_or_default_column: None,
             is_from_key: false,
-=======
-            generated_or_default_column: None,
->>>>>>> 445ca8e4
         }
     }
 
@@ -225,12 +205,8 @@
                 .map(Self::from_field_without_column_id)
                 .collect_vec(),
             type_name: field.type_name.clone(),
-<<<<<<< HEAD
-            generated_column: None,
+            generated_or_default_column: None,
             is_from_key: false,
-=======
-            generated_or_default_column: None,
->>>>>>> 445ca8e4
         }
     }
 
@@ -266,12 +242,8 @@
             name: prost.name,
             type_name: prost.type_name,
             field_descs,
-<<<<<<< HEAD
-            generated_column: prost.generated_column,
+            generated_or_default_column: prost.generated_or_default_column,
             is_from_key: prost.is_from_key,
-=======
-            generated_or_default_column: prost.generated_or_default_column,
->>>>>>> 445ca8e4
         }
     }
 }
@@ -290,12 +262,8 @@
             name: c.name.clone(),
             field_descs: c.field_descs.iter().map(ColumnDesc::to_protobuf).collect(),
             type_name: c.type_name.clone(),
-<<<<<<< HEAD
-            generated_column: c.generated_column.clone(),
+            generated_or_default_column: c.generated_or_default_column.clone(),
             is_from_key: c.is_from_key,
-=======
-            generated_or_default_column: c.generated_or_default_column.clone(),
->>>>>>> 445ca8e4
         }
     }
 }
