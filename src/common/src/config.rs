// Copyright 2022 Singularity Data
//
// Licensed under the Apache License, Version 2.0 (the "License");
// you may not use this file except in compliance with the License.
// You may obtain a copy of the License at
//
// http://www.apache.org/licenses/LICENSE-2.0
//
// Unless required by applicable law or agreed to in writing, software
// distributed under the License is distributed on an "AS IS" BASIS,
// WITHOUT WARRANTIES OR CONDITIONS OF ANY KIND, either express or implied.
// See the License for the specific language governing permissions and
// limitations under the License.

use std::fs;
use std::path::PathBuf;

use serde::{Deserialize, Serialize};

use crate::error::ErrorCode::InternalError;
use crate::error::{Result, RwError};

pub const MAX_CONNECTION_WINDOW_SIZE: u32 = (1 << 31) - 1;

pub fn load_config<S>(path: &str) -> Result<S>
where
    for<'a> S: Deserialize<'a> + Default,
{
    if path.is_empty() {
        tracing::warn!("risingwave.toml not found, using default config.");
        return Ok(S::default());
    }
    let config_str = fs::read_to_string(PathBuf::from(path.to_owned())).map_err(|e| {
        RwError::from(InternalError(format!(
            "failed to open config file '{}': {}",
            path, e
        )))
    })?;
    let config: S = toml::from_str(config_str.as_str())
        .map_err(|e| RwError::from(InternalError(format!("parse error {}", e))))?;
    Ok(config)
}

#[derive(Clone, Debug, Serialize, Deserialize)]
pub struct ServerConfig {
    /// The interval for periodic heartbeat from worker to the meta service.
    #[serde(default = "default::heartbeat_interval_ms")]
    pub heartbeat_interval_ms: u32,

    #[serde(default = "default::connection_pool_size")]
    pub connection_pool_size: u16,
}

impl Default for ServerConfig {
    fn default() -> Self {
        toml::from_str("").unwrap()
    }
}

#[derive(Clone, Debug, Serialize, Deserialize)]
#[serde(deny_unknown_fields)]
pub struct BatchConfig {
    /// Not used.
    #[cfg(any())]
    #[serde(default = "default::chunk_size")]
    pub chunk_size: u32,

    /// The thread number of the batch task runtime in the compute node. The default value is
    /// decided by `tokio`.
    #[serde(default)]
    pub worker_threads_num: Option<usize>,
}

impl Default for BatchConfig {
    fn default() -> Self {
        toml::from_str("").unwrap()
    }
}

#[derive(Clone, Debug, Serialize, Deserialize)]
#[serde(deny_unknown_fields)]
pub struct StreamingConfig {
<<<<<<< HEAD
    // #[serde(default = "default::chunk_size")]
    // pub chunk_size: u32,
    #[serde(default = "default::barrier_interval_ms")]
    pub barrier_interval_ms: u32,
=======
    /// Not used.
    #[cfg(any())]
    #[serde(default = "default::chunk_size")]
    pub chunk_size: u32,

    /// The interval of periodic checkpointing.
    #[serde(default = "default::checkpoint_interval_ms")]
    pub checkpoint_interval_ms: u32,
>>>>>>> 35144132

    /// The maximum number of barriers in-flight in the compute nodes.
    #[serde(default = "default::in_flight_barrier_nums")]
    pub in_flight_barrier_nums: usize,

<<<<<<< HEAD
    #[serde(default = "default::checkpoint_frequency")]
    pub checkpoint_frequency: usize,

=======
    /// Whether to enable the minimal scheduling strategy, that is, only schedule the streaming
    /// fragment on one parallel unit per compute node.
    #[serde(default)]
    pub minimal_scheduling: bool,

    /// The parallelism that the compute node will register to the scheduler of the meta service.
>>>>>>> 35144132
    #[serde(default = "default::worker_node_parallelism")]
    pub worker_node_parallelism: usize,

    /// The thread number of the streaming actor runtime in the compute node. The default value is
    /// decided by `tokio`.
    #[serde(default)]
    pub actor_runtime_worker_threads_num: Option<usize>,

    #[serde(default)]
    pub developer: DeveloperConfig,
}

impl Default for StreamingConfig {
    fn default() -> Self {
        toml::from_str("").unwrap()
    }
}

/// Currently all configurations are server before they can be specified with DDL syntaxes.
#[derive(Clone, Debug, Serialize, Deserialize)]
#[serde(deny_unknown_fields)]
pub struct StorageConfig {
    /// Target size of the Sstable.
    #[serde(default = "default::sst_size_mb")]
    pub sstable_size_mb: u32,

    /// Size of each block in bytes in SST.
    #[serde(default = "default::block_size_kb")]
    pub block_size_kb: u32,

    /// False positive probability of bloom filter.
    #[serde(default = "default::bloom_false_positive")]
    pub bloom_false_positive: f64,

    /// parallelism while syncing share buffers into L0 SST. Should NOT be 0.
    #[serde(default = "default::share_buffers_sync_parallelism")]
    pub share_buffers_sync_parallelism: u32,

    /// Worker threads number of dedicated tokio runtime for share buffer compaction. 0 means use
    /// tokio's default value (number of CPU core).
    #[serde(default = "default::share_buffer_compaction_worker_threads_number")]
    pub share_buffer_compaction_worker_threads_number: u32,

    /// Maximum shared buffer size, writes attempting to exceed the capacity will stall until there
    /// is enough space.
    #[serde(default = "default::shared_buffer_capacity_mb")]
    pub shared_buffer_capacity_mb: u32,

    /// Remote directory for storing data and metadata objects.
    #[serde(default = "default::data_directory")]
    pub data_directory: String,

    /// Whether to enable write conflict detection
    #[serde(default = "default::write_conflict_detection_enabled")]
    pub write_conflict_detection_enabled: bool,

    /// Capacity of sstable block cache.
    #[serde(default = "default::block_cache_capacity_mb")]
    pub block_cache_capacity_mb: usize,

    /// Capacity of sstable meta cache.
    #[serde(default = "default::meta_cache_capacity_mb")]
    pub meta_cache_capacity_mb: usize,

    #[serde(default = "default::disable_remote_compactor")]
    pub disable_remote_compactor: bool,

    #[serde(default = "default::enable_local_spill")]
    pub enable_local_spill: bool,

    /// Local object store root. We should call `get_local_object_store` to get the object store.
    #[serde(default = "default::local_object_store")]
    pub local_object_store: String,

    /// Number of tasks shared buffer can upload in parallel.
    #[serde(default = "default::share_buffer_upload_concurrency")]
    pub share_buffer_upload_concurrency: usize,

    /// Capacity of sstable meta cache.
    #[serde(default = "default::compactor_memory_limit_mb")]
    pub compactor_memory_limit_mb: usize,

    /// Number of SST ids fetched from meta per RPC
    #[serde(default = "default::sstable_id_remote_fetch_number")]
    pub sstable_id_remote_fetch_number: u32,

    #[serde(default)]
    pub file_cache: FileCacheConfig,

    /// Whether to enable streaming upload for sstable.
    #[serde(default = "default::min_sst_size_for_streaming_upload")]
    pub min_sst_size_for_streaming_upload: u64,

    /// Max sub compaction task numbers
    #[serde(default = "default::max_sub_compaction")]
    pub max_sub_compaction: u32,
}

impl Default for StorageConfig {
    fn default() -> Self {
        toml::from_str("").unwrap()
    }
}

#[derive(Clone, Debug, Serialize, Deserialize)]
#[serde(deny_unknown_fields)]
pub struct FileCacheConfig {
    #[serde(default = "default::file_cache_capacity_mb")]
    pub capacity_mb: usize,

    #[serde(default = "default::file_cache_total_buffer_capacity_mb")]
    pub total_buffer_capacity_mb: usize,

    #[serde(default = "default::file_cache_cache_file_fallocate_unit_mb")]
    pub cache_file_fallocate_unit_mb: usize,

    #[serde(default = "default::file_cache_cache_meta_fallocate_unit_mb")]
    pub cache_meta_fallocate_unit_mb: usize,
}

impl Default for FileCacheConfig {
    fn default() -> Self {
        toml::from_str("").unwrap()
    }
}

#[derive(Clone, Debug, Serialize, Deserialize)]
#[serde(deny_unknown_fields)]
pub struct DeveloperConfig {
    /// Set to true to enable per-executor row count metrics. This will produce a lot of timeseries
    /// and might affect the prometheus performance. If you only need actor input and output
    /// rows data, see `stream_actor_in_record_cnt` and `stream_actor_out_record_cnt` instead.
    #[serde(default = "default::developer_enable_executor_row_count")]
    pub enable_executor_row_count: bool,
}

impl Default for DeveloperConfig {
    fn default() -> Self {
        toml::from_str("").unwrap()
    }
}

mod default {

    pub fn heartbeat_interval_ms() -> u32 {
        1000
    }

    pub fn connection_pool_size() -> u16 {
        16
    }

    #[expect(dead_code)]
    pub fn chunk_size() -> u32 {
        1024
    }

    pub fn sst_size_mb() -> u32 {
        256
    }

    pub fn block_size_kb() -> u32 {
        1024
    }

    pub fn bloom_false_positive() -> f64 {
        0.01
    }

    pub fn share_buffers_sync_parallelism() -> u32 {
        1
    }

    pub fn share_buffer_compaction_worker_threads_number() -> u32 {
        4
    }

    pub fn shared_buffer_capacity_mb() -> u32 {
        1024
    }

    pub fn data_directory() -> String {
        "hummock_001".to_string()
    }

    pub fn write_conflict_detection_enabled() -> bool {
        cfg!(debug_assertions)
    }

    pub fn block_cache_capacity_mb() -> usize {
        256
    }

    pub fn meta_cache_capacity_mb() -> usize {
        64
    }

    pub fn disable_remote_compactor() -> bool {
        false
    }

    pub fn enable_local_spill() -> bool {
        true
    }

    pub fn local_object_store() -> String {
        "tempdisk".to_string()
    }

    pub fn barrier_interval_ms() -> u32 {
        250
    }

    pub fn in_flight_barrier_nums() -> usize {
        40
    }

    pub fn checkpoint_frequency() -> usize {
        10
    }

    pub fn share_buffer_upload_concurrency() -> usize {
        8
    }

    pub fn worker_node_parallelism() -> usize {
        std::thread::available_parallelism().unwrap().get()
    }

    pub fn compactor_memory_limit_mb() -> usize {
        512
    }

    pub fn sstable_id_remote_fetch_number() -> u32 {
        10
    }

    pub fn file_cache_capacity_mb() -> usize {
        1024
    }

    pub fn file_cache_total_buffer_capacity_mb() -> usize {
        128
    }

    pub fn file_cache_cache_file_fallocate_unit_mb() -> usize {
        512
    }

    pub fn file_cache_cache_meta_fallocate_unit_mb() -> usize {
        16
    }

    pub fn min_sst_size_for_streaming_upload() -> u64 {
        // 32MB
        32 * 1024 * 1024
    }

    pub fn max_sub_compaction() -> u32 {
        4
    }

    pub fn developer_enable_executor_row_count() -> bool {
        false
    }
}

pub mod constant {
    pub mod hummock {
        use bitflags::bitflags;
        bitflags! {

            #[derive(Default)]
            pub struct CompactionFilterFlag: u32 {
                const NONE = 0b00000000;
                const STATE_CLEAN = 0b00000010;
                const TTL = 0b00000100;
            }
        }

        impl From<CompactionFilterFlag> for u32 {
            fn from(flag: CompactionFilterFlag) -> Self {
                flag.bits()
            }
        }

        pub const TABLE_OPTION_DUMMY_RETENTION_SECOND: u32 = 0;
        pub const PROPERTIES_RETENTION_SECOND_KEY: &str = "retention_seconds";
    }
}<|MERGE_RESOLUTION|>--- conflicted
+++ resolved
@@ -80,38 +80,28 @@
 #[derive(Clone, Debug, Serialize, Deserialize)]
 #[serde(deny_unknown_fields)]
 pub struct StreamingConfig {
-<<<<<<< HEAD
-    // #[serde(default = "default::chunk_size")]
-    // pub chunk_size: u32,
-    #[serde(default = "default::barrier_interval_ms")]
-    pub barrier_interval_ms: u32,
-=======
     /// Not used.
     #[cfg(any())]
     #[serde(default = "default::chunk_size")]
     pub chunk_size: u32,
 
     /// The interval of periodic checkpointing.
-    #[serde(default = "default::checkpoint_interval_ms")]
-    pub checkpoint_interval_ms: u32,
->>>>>>> 35144132
+    #[serde(default = "default::barrier_interval_ms")]
+    pub barrier_interval_ms: u32,
 
     /// The maximum number of barriers in-flight in the compute nodes.
     #[serde(default = "default::in_flight_barrier_nums")]
     pub in_flight_barrier_nums: usize,
 
-<<<<<<< HEAD
     #[serde(default = "default::checkpoint_frequency")]
     pub checkpoint_frequency: usize,
 
-=======
     /// Whether to enable the minimal scheduling strategy, that is, only schedule the streaming
     /// fragment on one parallel unit per compute node.
     #[serde(default)]
     pub minimal_scheduling: bool,
 
     /// The parallelism that the compute node will register to the scheduler of the meta service.
->>>>>>> 35144132
     #[serde(default = "default::worker_node_parallelism")]
     pub worker_node_parallelism: usize,
 
