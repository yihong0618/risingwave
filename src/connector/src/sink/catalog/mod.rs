--- conflicted
+++ resolved
@@ -238,18 +238,13 @@
             E::Protobuf => SinkEncode::Protobuf,
             E::Template => SinkEncode::Template,
             E::Avro => SinkEncode::Avro,
-<<<<<<< HEAD
             E::Parquet => SinkEncode::Parquet,
-            e @ (E::Unspecified | E::Native | E::Csv | E::Bytes | E::None | E::Text) => {
-=======
             e @ (E::Unspecified
             | E::Native
             | E::Csv
             | E::Bytes
             | E::None
-            | E::Text
-            | E::Parquet) => {
->>>>>>> 6834de8b
+            | E::Text) => {
                 return Err(SinkError::Config(anyhow!(
                     "sink encode unsupported: {}",
                     e.as_str_name()
