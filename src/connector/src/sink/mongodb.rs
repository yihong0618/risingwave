--- conflicted
+++ resolved
@@ -12,6 +12,7 @@
 // See the License for the specific language governing permissions and
 // limitations under the License.
 
+use core::future::Future;
 use std::collections::{BTreeMap, HashMap};
 use std::ops::Deref;
 use std::sync::LazyLock;
@@ -27,11 +28,10 @@
 use risingwave_common::array::{Op, RowRef, StreamChunk};
 use risingwave_common::catalog::Schema;
 use risingwave_common::log::LogSuppresser;
-use risingwave_common::must_match;
 use risingwave_common::row::Row;
 use risingwave_common::types::ScalarRefImpl;
 use serde_derive::Deserialize;
-use serde_with::serde_as;
+use serde_with::{serde_as, DisplayFromStr};
 use thiserror_ext::AsReport;
 use with_options::WithOptions;
 
@@ -55,6 +55,9 @@
 
 static LOG_SUPPERSSER: LazyLock<LogSuppresser> = LazyLock::new(LogSuppresser::default);
 
+const fn _default_bulk_write_max_entries() -> usize {
+    1024
+}
 #[serde_as]
 #[derive(Clone, Debug, Deserialize, WithOptions)]
 pub struct MongodbConfig {
@@ -78,6 +81,15 @@
         rename = "collection.name.field.drop"
     )]
     pub drop_collection_name_field: bool,
+
+    /// The maximum entries will accumulate before performing the bulk write, defaults to 1024.
+    #[serde(
+        rename = "mongodb.bulk_write.max_entries",
+        default = "_default_bulk_write_max_entries"
+    )]
+    #[serde_as(as = "DisplayFromStr")]
+    #[deprecated]
+    pub bulk_write_max_entries: usize,
 }
 
 impl MongodbConfig {
@@ -174,16 +186,6 @@
 
     const SINK_NAME: &'static str = MONGODB_SINK;
 
-<<<<<<< HEAD
-    fn is_sink_decouple(_desc: &SinkDesc, user_specified: &SinkDecouple) -> Result<bool> {
-        match user_specified {
-            SinkDecouple::Default | SinkDecouple::Enable => Ok(true),
-            SinkDecouple::Disable => Ok(false),
-        }
-    }
-
-=======
->>>>>>> 26793963
     async fn validate(&self) -> Result<()> {
         if !self.is_append_only {
             if self.pk_indices.is_empty() {
@@ -303,8 +305,8 @@
     pub config: MongodbConfig,
     payload_writer: MongodbPayloadWriter,
     is_append_only: bool,
-    // TODO switching to bulk write API when mongodb driver supports it
-    command_builder: CommandBuilder,
+    // // TODO switching to bulk write API when mongodb driver supports it
+    // command_builder: CommandBuilder,
 }
 
 impl MongodbSinkWriter {
@@ -349,11 +351,11 @@
 
         let row_encoder = BsonEncoder::new(schema.clone(), Some(col_indices), pk_indices.clone());
 
-        let command_builder = if is_append_only {
-            CommandBuilder::AppendOnly(HashMap::new())
-        } else {
-            CommandBuilder::Upsert(HashMap::new())
-        };
+        // let command_builder = if is_append_only {
+        //     CommandBuilder::AppendOnly(HashMap::new())
+        // } else {
+        //     CommandBuilder::Upsert(HashMap::new())
+        // };
 
         let payload_writer = MongodbPayloadWriter::new(
             schema,
@@ -368,13 +370,11 @@
             config,
             payload_writer,
             is_append_only,
-            command_builder,
         })
     }
 
-    fn append(&mut self, chunk: StreamChunk) -> Result<()> {
-        let insert_builder =
-            must_match!(&mut self.command_builder, CommandBuilder::AppendOnly(builder) => builder);
+    fn append(&mut self, chunk: StreamChunk) -> Result<Vec<impl Future<Output = Result<()>>>> {
+        let mut insert_builder: HashMap<MongodbNamespace, InsertCommandBuilder> = HashMap::new();
         for (op, row) in chunk.rows() {
             if op != Op::Insert {
                 if let Ok(suppressed_count) = LOG_SUPPERSSER.check() {
@@ -387,22 +387,21 @@
                 }
                 continue;
             }
-            self.payload_writer.append(insert_builder, row)?;
-        }
-        Ok(())
-    }
-
-    fn upsert(&mut self, chunk: StreamChunk) -> Result<()> {
-        let upsert_builder =
-            must_match!(&mut self.command_builder, CommandBuilder::Upsert(builder) => builder);
+            self.payload_writer.append(&mut insert_builder, row)?;
+        }
+        self.payload_writer.flush_insert(&mut insert_builder)
+    }
+
+    fn upsert(&mut self, chunk: StreamChunk) -> Result<Vec<impl Future<Output = Result<()>>>> {
+        let mut upsert_builder: HashMap<MongodbNamespace, UpsertCommandBuilder> = HashMap::new();
         for (op, row) in chunk.rows() {
             if op == Op::UpdateDelete {
                 // we should ignore the `UpdateDelete` in upsert mode
                 continue;
             }
-            self.payload_writer.upsert(upsert_builder, op, row)?;
-        }
-        Ok(())
+            self.payload_writer.upsert(&mut upsert_builder, op, row)?;
+        }
+        self.payload_writer.flush_upsert(&mut upsert_builder)
     }
 }
 
@@ -416,22 +415,14 @@
         chunk: StreamChunk,
         mut add_future: DeliveryFutureManagerAddFuture<'a, Self::DeliveryFuture>,
     ) -> Result<()> {
-        if self.is_append_only {
-            self.append(chunk)?;
-            let insert_builder = must_match!(&mut self.command_builder, CommandBuilder::AppendOnly(builder) => builder);
-            let futures = self.payload_writer.flush_insert(insert_builder)?;
-            add_future
-                .add_future_may_await(try_join_all(futures).map_ok(|_: Vec<()>| ()).boxed())
-                .await?;
+        let boxed_futures = if self.is_append_only {
+            let futures = self.append(chunk)?;
+            try_join_all(futures).map_ok(|_: Vec<()>| ()).boxed()
         } else {
-            self.upsert(chunk)?;
-            let upsert_builder =
-                must_match!(&mut self.command_builder, CommandBuilder::Upsert(builder) => builder);
-            let futures = self.payload_writer.flush_upsert(upsert_builder)?;
-            add_future
-                .add_future_may_await(try_join_all(futures).map_ok(|_: Vec<()>| ()).boxed())
-                .await?;
+            let futures = self.upsert(chunk)?;
+            try_join_all(futures).map_ok(|_: Vec<()>| ()).boxed()
         };
+        add_future.add_future_may_await(boxed_futures).await?;
         Ok(())
     }
 }
@@ -533,11 +524,6 @@
         }
         (upsert_document, delete_document)
     }
-}
-
-enum CommandBuilder {
-    AppendOnly(HashMap<MongodbNamespace, InsertCommandBuilder>),
-    Upsert(HashMap<MongodbNamespace, UpsertCommandBuilder>),
 }
 
 type MongodbNamespace = (String, String);
