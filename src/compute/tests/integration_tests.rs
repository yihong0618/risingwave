--- conflicted
+++ resolved
@@ -151,12 +151,8 @@
             name: field.name,
             field_descs: vec![],
             type_name: "".to_string(),
-<<<<<<< HEAD
-            generated_column: None,
+            generated_or_default_column: None,
             is_from_key: false,
-=======
-            generated_or_default_column: None,
->>>>>>> 445ca8e4
         })
         .collect_vec();
     let (barrier_tx, barrier_rx) = unbounded_channel();
