// Copyright 2023 RisingWave Labs
//
// Licensed under the Apache License, Version 2.0 (the "License");
// you may not use this file except in compliance with the License.
// You may obtain a copy of the License at
//
//     http://www.apache.org/licenses/LICENSE-2.0
//
// Unless required by applicable law or agreed to in writing, software
// distributed under the License is distributed on an "AS IS" BASIS,
// WITHOUT WARRANTIES OR CONDITIONS OF ANY KIND, either express or implied.
// See the License for the specific language governing permissions and
// limitations under the License.

use std::net::SocketAddr;
use std::sync::atomic::AtomicU32;
use std::sync::Arc;
use std::time::Duration;

use parking_lot::RwLock;
use risingwave_common::config::{
    extract_storage_memory_config, load_config, AsyncStackTraceOption,
};
use risingwave_common::monitor::process_linux::monitor_process;
use risingwave_common::system_param::local_manager::LocalSystemParamsManager;
use risingwave_common::telemetry::manager::TelemetryManager;
use risingwave_common::telemetry::telemetry_env_enabled;
use risingwave_common::util::addr::HostAddr;
use risingwave_common::util::resource_util;
use risingwave_common::{GIT_SHA, RW_VERSION};
use risingwave_common_service::metrics_manager::MetricsManager;
use risingwave_common_service::observer_manager::ObserverManager;
use risingwave_object_store::object::parse_remote_object_store_with_config;
use risingwave_pb::common::WorkerType;
use risingwave_pb::compactor::compactor_service_server::CompactorServiceServer;
use risingwave_pb::monitor_service::monitor_service_server::MonitorServiceServer;
use risingwave_rpc_client::MetaClient;
use risingwave_storage::filter_key_extractor::{FilterKeyExtractorManager, RemoteTableAccessor};
use risingwave_storage::hummock::compactor::{CompactionExecutor, CompactorContext};
use risingwave_storage::hummock::hummock_meta_client::MonitoredHummockMetaClient;
use risingwave_storage::hummock::{
    HummockMemoryCollector, MemoryLimiter, SstableObjectIdManager, SstableStore,
};
use risingwave_storage::monitor::{
    monitor_cache, CompactorMetrics, HummockMetrics, ObjectStoreMetrics,
};
use risingwave_storage::opts::StorageOpts;
use tokio::sync::oneshot::Sender;
use tokio::task::JoinHandle;
use tracing::info;

use super::compactor_observer::observer_manager::CompactorObserverNode;
use crate::rpc::{CompactorServiceImpl, MonitorServiceImpl};
use crate::telemetry::CompactorTelemetryCreator;
use crate::CompactorOpts;

/// Fetches and runs compaction tasks.
pub async fn compactor_serve(
    listen_addr: SocketAddr,
    advertise_addr: HostAddr,
    opts: CompactorOpts,
) -> (JoinHandle<()>, JoinHandle<()>, Sender<()>) {
    type CompactorMemoryCollector = HummockMemoryCollector;

    let config = load_config(&opts.config_path, &opts);
    info!("Starting compactor node",);
    info!("> config: {:?}", config);
    info!(
        "> debug assertions: {}",
        if cfg!(debug_assertions) { "on" } else { "off" }
    );
    info!("> version: {} ({})", RW_VERSION, GIT_SHA);

    // Register to the cluster.
    let (meta_client, system_params_reader) = MetaClient::register_new(
        &opts.meta_address,
        WorkerType::Compactor,
        &advertise_addr,
        Default::default(),
        &config.meta,
    )
    .await
    .unwrap();

    info!("Assigned compactor id {}", meta_client.worker_id());
    meta_client.activate(&advertise_addr).await.unwrap();

    // Boot compactor
    let registry = prometheus::Registry::new();
    monitor_process(&registry).unwrap();
    let hummock_metrics = Arc::new(HummockMetrics::new(registry.clone()));
    let object_metrics = Arc::new(ObjectStoreMetrics::new(registry.clone()));
    let compactor_metrics = Arc::new(CompactorMetrics::new(registry.clone()));

    let hummock_meta_client = Arc::new(MonitoredHummockMetaClient::new(
        meta_client.clone(),
        hummock_metrics.clone(),
    ));

    let state_store_url = system_params_reader.state_store();

    let storage_memory_config = extract_storage_memory_config(&config);
    let storage_opts: Arc<StorageOpts> = Arc::new(StorageOpts::from((
        &config,
        &system_params_reader,
        &storage_memory_config,
    )));

    let total_memory_available_bytes =
        (resource_util::memory::total_memory_available_bytes() as f64
            * config.storage.compactor_memory_available_proportion) as usize;
    let meta_cache_capacity_bytes = storage_opts.meta_cache_capacity_mb * (1 << 20);
    let compactor_memory_limit_bytes = match config.storage.compactor_memory_limit_mb {
        Some(compactor_memory_limit_mb) => compactor_memory_limit_mb as u64 * (1 << 20),
        None => (total_memory_available_bytes - meta_cache_capacity_bytes) as u64,
    };

    tracing::info!(
        "Compactor total_memory_available_bytes {} meta_cache_capacity_bytes {} compactor_memory_limit_bytes {} sstable_size_bytes {} block_size_bytes {}",
        total_memory_available_bytes, meta_cache_capacity_bytes, compactor_memory_limit_bytes,
        storage_opts.sstable_size_mb * (1 << 20),
        storage_opts.block_size_kb * (1 << 10),
    );

    // check memory config
    {
        // This is a similar logic to SstableBuilder memory detection, to ensure that we can find
        // configuration problems as quickly as possible
        let min_compactor_memory_limit_bytes = (storage_opts.sstable_size_mb * (1 << 20)
            + storage_opts.block_size_kb * (1 << 10))
            as u64;

        assert!(compactor_memory_limit_bytes > min_compactor_memory_limit_bytes * 2);
    }

    let mut object_store = parse_remote_object_store_with_config(
        state_store_url
            .strip_prefix("hummock+")
            .expect("object store must be hummock for compactor server"),
        object_metrics,
        "Hummock",
        Some(Arc::new(config.storage.clone())),
    )
    .await;
    object_store.set_opts(
        storage_opts.object_store_streaming_read_timeout_ms,
        storage_opts.object_store_streaming_upload_timeout_ms,
        storage_opts.object_store_read_timeout_ms,
        storage_opts.object_store_upload_timeout_ms,
    );
    let object_store = Arc::new(object_store);
    let sstable_store = Arc::new(SstableStore::for_compactor(
        object_store,
        storage_opts.data_directory.to_string(),
        1 << 20, // set 1MB memory to avoid panic.
        meta_cache_capacity_bytes,
    ));

    let telemetry_enabled = system_params_reader.telemetry_enabled();

    let filter_key_extractor_manager = Arc::new(FilterKeyExtractorManager::new(Box::new(
        RemoteTableAccessor::new(meta_client.clone()),
    )));
    let system_params_manager = Arc::new(LocalSystemParamsManager::new(system_params_reader));
    let compactor_observer_node = CompactorObserverNode::new(
        filter_key_extractor_manager.clone(),
        system_params_manager.clone(),
    );
    let observer_manager =
        ObserverManager::new_with_meta_client(meta_client.clone(), compactor_observer_node).await;

    // use half of limit because any memory which would hold in meta-cache will be allocate by
    // limited at first.
    let observer_join_handle = observer_manager.start().await;

    let memory_limiter = Arc::new(MemoryLimiter::new(compactor_memory_limit_bytes));
    let memory_collector = Arc::new(CompactorMemoryCollector::new(
        sstable_store.clone(),
        memory_limiter.clone(),
        storage_memory_config,
    ));

    monitor_cache(memory_collector, &registry).unwrap();
    let sstable_object_id_manager = Arc::new(SstableObjectIdManager::new(
        hummock_meta_client.clone(),
        storage_opts.sstable_id_remote_fetch_number,
    ));
    let await_tree_config = match &config.streaming.async_stack_trace {
        AsyncStackTraceOption::Off => None,
        c => await_tree::ConfigBuilder::default()
            .verbose(c.is_verbose().unwrap())
            .build()
            .ok(),
    };
    let await_tree_reg =
        await_tree_config.map(|c| Arc::new(RwLock::new(await_tree::Registry::new(c))));
    let compactor_context = Arc::new(CompactorContext {
        storage_opts,
        hummock_meta_client: hummock_meta_client.clone(),
        sstable_store: sstable_store.clone(),
        compactor_metrics,
        is_share_buffer_compact: false,
        compaction_executor: Arc::new(CompactionExecutor::new(
            opts.compaction_worker_threads_number,
        )),
        filter_key_extractor_manager: filter_key_extractor_manager.clone(),
        memory_limiter,
        sstable_object_id_manager: sstable_object_id_manager.clone(),
        task_progress_manager: Default::default(),
        await_tree_reg: await_tree_reg.clone(),
        running_task_count: Arc::new(AtomicU32::new(0)),
    });
    let mut sub_tasks = vec![
        MetaClient::start_heartbeat_loop(
            meta_client.clone(),
            Duration::from_millis(config.server.heartbeat_interval_ms as u64),
            vec![sstable_object_id_manager],
        ),
<<<<<<< HEAD
        risingwave_storage::hummock::compactor::compactor_runner::start_compactor(
            compactor_context.clone(),
        ),
    ];

    let telemetry_manager = TelemetryManager::new(
        system_params_manager.watch_params(),
        Arc::new(meta_client.clone()),
        Arc::new(CompactorTelemetryCreator::new()),
    );
    // if the toml config file or env variable disables telemetry, do not watch system params change
    // because if any of configs disable telemetry, we should never start it
    if config.server.telemetry_enabled && telemetry_env_enabled() {
        if telemetry_enabled {
            telemetry_manager.start_telemetry_reporting().await;
        }
        sub_tasks.push(telemetry_manager.watch_params_change());
    } else {
        tracing::info!("Telemetry didn't start due to config");
    }

    let compactor_srv = CompactorServiceImpl::default();
    let monitor_srv = MonitorServiceImpl::new(await_tree_reg);
    let (shutdown_send, mut shutdown_recv) = tokio::sync::oneshot::channel();
    let join_handle = tokio::spawn(async move {
        tonic::transport::Server::builder()
            .add_service(CompactorServiceServer::new(compactor_srv))
            .add_service(MonitorServiceServer::new(monitor_srv))
            .serve_with_shutdown(listen_addr, async move {
                tokio::select! {
                    _ = tokio::signal::ctrl_c() => {},
                    _ = &mut shutdown_recv => {
                        for (join_handle, shutdown_sender) in sub_tasks {
                            if let Err(err) = shutdown_sender.send(()) {
                                tracing::warn!("Failed to send shutdown: {:?}", err);
                                continue;
                            }
                            if let Err(err) = join_handle.await {
                                tracing::warn!("Failed to join shutdown: {:?}", err);
                            }
                        }
                    },
                }
            })
            .await
            .unwrap();
    });

    // Boot metrics service.
    if config.server.metrics_level > 0 {
        MetricsManager::boot_metrics_service(
            opts.prometheus_listener_addr.clone(),
            registry.clone(),
        );
    }

    (join_handle, observer_join_handle, shutdown_send)
}

pub async fn shared_compactor_serve(
    listen_addr: SocketAddr,
    advertise_addr: HostAddr,
    opts: CompactorOpts,
) -> (JoinHandle<()>, JoinHandle<()>, Sender<()>) {
    type CompactorMemoryCollector = HummockMemoryCollector;

    let config = load_config(&opts.config_path, &opts);
    info!("Starting compactor node",);
    info!("> config: {:?}", config);
    info!(
        "> debug assertions: {}",
        if cfg!(debug_assertions) { "on" } else { "off" }
    );
    info!("> version: {} ({})", RW_VERSION, GIT_SHA);

    // Register to the cluster.
    let (meta_client, system_params_reader) = MetaClient::register_new(
        &opts.meta_address,
        WorkerType::Compactor,
        &advertise_addr,
        Default::default(),
        &config.meta,
    )
    .await
    .unwrap();

    info!("Assigned compactor id {}", meta_client.worker_id());
    meta_client.activate(&advertise_addr).await.unwrap();

    // Boot compactor
    let registry = prometheus::Registry::new();
    monitor_process(&registry).unwrap();
    let hummock_metrics = Arc::new(HummockMetrics::new(registry.clone()));
    let object_metrics = Arc::new(ObjectStoreMetrics::new(registry.clone()));
    let compactor_metrics = Arc::new(CompactorMetrics::new(registry.clone()));

    let hummock_meta_client = Arc::new(MonitoredHummockMetaClient::new(
        meta_client.clone(),
        hummock_metrics.clone(),
    ));

    let state_store_url = system_params_reader.state_store();

    let storage_memory_config = extract_storage_memory_config(&config);
    let storage_opts: Arc<StorageOpts> = Arc::new(StorageOpts::from((
        &config,
        &system_params_reader,
        &storage_memory_config,
    )));

    let total_memory_available_bytes =
        (resource_util::memory::total_memory_available_bytes() as f64
            * config.storage.compactor_memory_available_proportion) as usize;
    let meta_cache_capacity_bytes = storage_opts.meta_cache_capacity_mb * (1 << 20);
    let compactor_memory_limit_bytes = match config.storage.compactor_memory_limit_mb {
        Some(compactor_memory_limit_mb) => compactor_memory_limit_mb as u64 * (1 << 20),
        None => (total_memory_available_bytes - meta_cache_capacity_bytes) as u64,
    };

    tracing::info!(
        "Compactor total_memory_available_bytes {} meta_cache_capacity_bytes {} compactor_memory_limit_bytes {} sstable_size_bytes {} block_size_bytes {}",
        total_memory_available_bytes, meta_cache_capacity_bytes, compactor_memory_limit_bytes,
        storage_opts.sstable_size_mb * (1 << 20),
        storage_opts.block_size_kb * (1 << 10),
    );

    // check memory config
    {
        // This is a similar logic to SstableBuilder memory detection, to ensure that we can find
        // configuration problems as quickly as possible
        let min_compactor_memory_limit_bytes = (storage_opts.sstable_size_mb * (1 << 20)
            + storage_opts.block_size_kb * (1 << 10))
            as u64;

        assert!(compactor_memory_limit_bytes > min_compactor_memory_limit_bytes * 2);
    }

    let mut object_store = parse_remote_object_store_with_config(
        state_store_url
            .strip_prefix("hummock+")
            .expect("object store must be hummock for compactor server"),
        object_metrics,
        "Hummock",
        Some(Arc::new(config.storage.clone())),
    )
    .await;
    object_store.set_opts(
        storage_opts.object_store_streaming_read_timeout_ms,
        storage_opts.object_store_streaming_upload_timeout_ms,
        storage_opts.object_store_read_timeout_ms,
        storage_opts.object_store_upload_timeout_ms,
    );
    let object_store = Arc::new(object_store);
    let sstable_store = Arc::new(SstableStore::for_compactor(
        object_store,
        storage_opts.data_directory.to_string(),
        1 << 20, // set 1MB memory to avoid panic.
        meta_cache_capacity_bytes,
    ));

    let telemetry_enabled = system_params_reader.telemetry_enabled();

    let filter_key_extractor_manager = Arc::new(FilterKeyExtractorManager::new(Box::new(
        RemoteTableAccessor::new(meta_client.clone()),
    )));
    let system_params_manager = Arc::new(LocalSystemParamsManager::new(system_params_reader));
    let compactor_observer_node = CompactorObserverNode::new(
        filter_key_extractor_manager.clone(),
        system_params_manager.clone(),
    );
    let observer_manager =
        ObserverManager::new_with_meta_client(meta_client.clone(), compactor_observer_node).await;

    // use half of limit because any memory which would hold in meta-cache will be allocate by
    // limited at first.
    let observer_join_handle = observer_manager.start().await;

    let memory_limiter = Arc::new(MemoryLimiter::new(compactor_memory_limit_bytes));
    let memory_collector = Arc::new(CompactorMemoryCollector::new(
        sstable_store.clone(),
        memory_limiter.clone(),
        storage_memory_config,
    ));

    monitor_cache(memory_collector, &registry).unwrap();
    let sstable_object_id_manager = Arc::new(SstableObjectIdManager::new(
        hummock_meta_client.clone(),
        storage_opts.sstable_id_remote_fetch_number,
    ));
    let await_tree_config = match &config.streaming.async_stack_trace {
        AsyncStackTraceOption::Off => None,
        c => await_tree::ConfigBuilder::default()
            .verbose(c.is_verbose().unwrap())
            .build()
            .ok(),
    };
    let await_tree_reg =
        await_tree_config.map(|c| Arc::new(RwLock::new(await_tree::Registry::new(c))));
    let compactor_context = Arc::new(CompactorContext {
        storage_opts,
        hummock_meta_client: hummock_meta_client.clone(),
        sstable_store: sstable_store.clone(),
        compactor_metrics,
        is_share_buffer_compact: false,
        compaction_executor: Arc::new(CompactionExecutor::new(
            opts.compaction_worker_threads_number,
        )),
        filter_key_extractor_manager: filter_key_extractor_manager.clone(),
        memory_limiter,
        sstable_object_id_manager: sstable_object_id_manager.clone(),
        task_progress_manager: Default::default(),
        await_tree_reg: await_tree_reg.clone(),
        running_task_count: Arc::new(AtomicU32::new(0)),
    });
    let mut sub_tasks = vec![
        MetaClient::start_heartbeat_loop(
            meta_client.clone(),
            Duration::from_millis(config.server.heartbeat_interval_ms as u64),
            vec![sstable_object_id_manager],
        ),
        risingwave_storage::hummock::compactor::compactor_runner::start_compactor(
            compactor_context.clone(),
        ),
=======
        risingwave_storage::hummock::compactor::start_compactor(compactor_context.clone()),
>>>>>>> 38fba4fe
    ];

    let telemetry_manager = TelemetryManager::new(
        system_params_manager.watch_params(),
        Arc::new(meta_client.clone()),
        Arc::new(CompactorTelemetryCreator::new()),
    );
    // if the toml config file or env variable disables telemetry, do not watch system params change
    // because if any of configs disable telemetry, we should never start it
    if config.server.telemetry_enabled && telemetry_env_enabled() {
        if telemetry_enabled {
            telemetry_manager.start_telemetry_reporting().await;
        }
        sub_tasks.push(telemetry_manager.watch_params_change());
    } else {
        tracing::info!("Telemetry didn't start due to config");
    }

    let compactor_srv = CompactorServiceImpl::default();
    let monitor_srv = MonitorServiceImpl::new(await_tree_reg);
    let (shutdown_send, mut shutdown_recv) = tokio::sync::oneshot::channel();
    let join_handle = tokio::spawn(async move {
        tonic::transport::Server::builder()
            .add_service(CompactorServiceServer::new(compactor_srv))
            .add_service(MonitorServiceServer::new(monitor_srv))
            .serve_with_shutdown(listen_addr, async move {
                tokio::select! {
                    _ = tokio::signal::ctrl_c() => {},
                    _ = &mut shutdown_recv => {
                        for (join_handle, shutdown_sender) in sub_tasks {
                            if let Err(err) = shutdown_sender.send(()) {
                                tracing::warn!("Failed to send shutdown: {:?}", err);
                                continue;
                            }
                            if let Err(err) = join_handle.await {
                                tracing::warn!("Failed to join shutdown: {:?}", err);
                            }
                        }
                    },
                }
            })
            .await
            .unwrap();
    });

    // Boot metrics service.
    if config.server.metrics_level > 0 {
        MetricsManager::boot_metrics_service(
            opts.prometheus_listener_addr.clone(),
            registry.clone(),
        );
    }

    (join_handle, observer_join_handle, shutdown_send)
}<|MERGE_RESOLUTION|>--- conflicted
+++ resolved
@@ -216,10 +216,7 @@
             Duration::from_millis(config.server.heartbeat_interval_ms as u64),
             vec![sstable_object_id_manager],
         ),
-<<<<<<< HEAD
-        risingwave_storage::hummock::compactor::compactor_runner::start_compactor(
-            compactor_context.clone(),
-        ),
+        risingwave_storage::hummock::compactor::start_compactor(compactor_context.clone()),
     ];
 
     let telemetry_manager = TelemetryManager::new(
@@ -437,12 +434,7 @@
             Duration::from_millis(config.server.heartbeat_interval_ms as u64),
             vec![sstable_object_id_manager],
         ),
-        risingwave_storage::hummock::compactor::compactor_runner::start_compactor(
-            compactor_context.clone(),
-        ),
-=======
         risingwave_storage::hummock::compactor::start_compactor(compactor_context.clone()),
->>>>>>> 38fba4fe
     ];
 
     let telemetry_manager = TelemetryManager::new(
