// Copyright 2022 Singularity Data
//
// Licensed under the Apache License, Version 2.0 (the "License");
// you may not use this file except in compliance with the License.
// You may obtain a copy of the License at
//
// http://www.apache.org/licenses/LICENSE-2.0
//
// Unless required by applicable law or agreed to in writing, software
// distributed under the License is distributed on an "AS IS" BASIS,
// WITHOUT WARRANTIES OR CONDITIONS OF ANY KIND, either express or implied.
// See the License for the specific language governing permissions and
// limitations under the License.

use std::sync::Arc;

use bytes::{BufMut, Bytes};
use itertools::Itertools;
use risingwave_common::catalog::TableId;
use risingwave_common::config::StorageConfig;
use risingwave_hummock_sdk::key::FullKey;
use risingwave_hummock_sdk::HummockSstableId;
use risingwave_pb::hummock::{KeyRange, SstableInfo};

use super::{
    CompressionAlgorithm, HummockResult, InMemWriter, SstableMeta, SstableWriterOptions,
    DEFAULT_RESTART_INTERVAL,
};
use crate::hummock::iterator::test_utils::iterator_test_key_of_epoch;
use crate::hummock::shared_buffer::shared_buffer_batch::SharedBufferBatch;
use crate::hummock::store::state_store::HummockStorageIterator;
use crate::hummock::value::HummockValue;
use crate::hummock::{
    CachePolicy, LruCache, Sstable, SstableBuilder, SstableBuilderOptions, SstableStoreRef,
    SstableWriter,
};
use crate::monitor::StoreLocalStatistic;
use crate::storage_value::StorageValue;
use crate::store::StateStoreIter;

pub fn default_config_for_test() -> StorageConfig {
    StorageConfig {
        sstable_size_mb: 4,
        block_size_kb: 64,
        bloom_false_positive: 0.1,
        share_buffers_sync_parallelism: 2,
        share_buffer_compaction_worker_threads_number: 1,
        shared_buffer_capacity_mb: 64,
        data_directory: "hummock_001".to_string(),
        write_conflict_detection_enabled: true,
        block_cache_capacity_mb: 64,
        meta_cache_capacity_mb: 64,
        disable_remote_compactor: false,
        enable_local_spill: false,
        local_object_store: "memory".to_string(),
        share_buffer_upload_concurrency: 1,
        compactor_memory_limit_mb: 64,
        sstable_id_remote_fetch_number: 1,
        ..Default::default()
    }
}

pub fn gen_dummy_batch(epoch: u64) -> Vec<(Bytes, StorageValue)> {
    vec![(
        iterator_test_key_of_epoch(0, epoch).into(),
        StorageValue::new_put(b"value1".to_vec()),
    )]
}

pub fn gen_dummy_batch_several_keys(epoch: u64, n: usize) -> Vec<(Bytes, StorageValue)> {
    let mut kvs = vec![];
    let v = Bytes::from(b"value1".to_vec().repeat(100));
    for idx in 0..n {
        kvs.push((
            Bytes::from(iterator_test_key_of_epoch(idx, epoch)),
            StorageValue::new_put(v.clone()),
        ));
    }
    kvs
}

pub fn gen_dummy_sst_info(id: HummockSstableId, batches: Vec<SharedBufferBatch>) -> SstableInfo {
    let mut min_key: Vec<u8> = batches[0].start_key().to_vec();
    let mut max_key: Vec<u8> = batches[0].end_key().to_vec();
    let mut file_size = 0;
    for batch in batches.iter().skip(1) {
        if min_key.as_slice() > batch.start_key() {
            min_key = batch.start_key().to_vec();
        }
        if max_key.as_slice() < batch.end_key() {
            max_key = batch.end_key().to_vec();
        }
        file_size += batch.size() as u64;
    }
    SstableInfo {
        id,
        key_range: Some(KeyRange {
            left: min_key,
            right: max_key,
            inf: false,
        }),
        file_size,
        table_ids: vec![],
        meta_offset: 0,
        stale_key_count: 0,
        total_key_count: 0,
        divide_version: 0,
    }
}

/// Number of keys in table generated in `generate_table`.
pub const TEST_KEYS_COUNT: usize = 10000;

pub fn default_builder_opt_for_test() -> SstableBuilderOptions {
    SstableBuilderOptions {
        capacity: 256 * (1 << 20), // 256MB
        block_capacity: 4096,      // 4KB
        restart_interval: DEFAULT_RESTART_INTERVAL,
        bloom_false_positive: 0.1,
        compression_algorithm: CompressionAlgorithm::None,
    }
}

pub fn default_writer_opt_for_test() -> SstableWriterOptions {
    SstableWriterOptions {
        capacity_hint: None,
        tracker: None,
        policy: CachePolicy::Disable,
    }
}

pub fn mock_sst_writer(opt: &SstableBuilderOptions) -> InMemWriter {
    InMemWriter::from(opt)
}

/// Generates sstable data and metadata from given `kv_iter`
pub async fn gen_test_sstable_data(
    opts: SstableBuilderOptions,
    kv_iter: impl Iterator<Item = (FullKey<Vec<u8>>, HummockValue<Vec<u8>>)>,
) -> (Bytes, SstableMeta) {
    let mut b = SstableBuilder::for_test(0, mock_sst_writer(&opts), opts);
    for (key, value) in kv_iter {
        b.add(key.as_slice(), value.as_slice(), true).await.unwrap();
    }
    let output = b.finish().await.unwrap();
    output.writer_output
}

/// Write the data and meta to `sstable_store`.
pub async fn put_sst(
    sst_id: HummockSstableId,
    data: Bytes,
    mut meta: SstableMeta,
    sstable_store: SstableStoreRef,
    mut options: SstableWriterOptions,
) -> HummockResult<SstableInfo> {
    options.policy = CachePolicy::NotFill;
    let mut writer = sstable_store.clone().create_sst_writer(sst_id, options);
    for block_meta in &meta.block_metas {
        let offset = block_meta.offset as usize;
        let end_offset = offset + block_meta.len as usize;
        writer
            .write_block(&data[offset..end_offset], block_meta)
            .await?;
    }
    meta.meta_offset = writer.data_len() as u64;
    let sst = SstableInfo {
        id: sst_id,
        key_range: Some(KeyRange {
            left: meta.smallest_key.clone(),
            right: meta.largest_key.clone(),
            inf: false,
        }),
        file_size: meta.estimated_size as u64,
        table_ids: vec![],
        meta_offset: meta.meta_offset,
        stale_key_count: 0,
        total_key_count: 0,
        divide_version: 0,
    };
    let writer_output = writer.finish(meta).await?;
    writer_output.await.unwrap()?;
    Ok(sst)
}

/// Generates a test table from the given `kv_iter` and put the kv value to `sstable_store`
pub async fn gen_test_sstable_inner(
    opts: SstableBuilderOptions,
    sst_id: HummockSstableId,
    kv_iter: impl Iterator<Item = (FullKey<Vec<u8>>, HummockValue<Vec<u8>>)>,
    sstable_store: SstableStoreRef,
    policy: CachePolicy,
) -> Sstable {
    let writer_opts = SstableWriterOptions {
        capacity_hint: None,
        tracker: None,
        policy,
    };
    let writer = sstable_store.clone().create_sst_writer(sst_id, writer_opts);
    let mut b = SstableBuilder::for_test(sst_id, writer, opts);
    for (key, value) in kv_iter {
        b.add(key.as_slice(), value.as_slice(), true).await.unwrap();
    }
    let output = b.finish().await.unwrap();
    output.writer_output.await.unwrap().unwrap();
    let table = sstable_store
        .sstable(&output.sst_info, &mut StoreLocalStatistic::default())
        .await
        .unwrap();
    table.value().as_ref().clone()
}

/// Generate a test table from the given `kv_iter` and put the kv value to `sstable_store`
pub async fn gen_test_sstable(
    opts: SstableBuilderOptions,
    sst_id: HummockSstableId,
    kv_iter: impl Iterator<Item = (FullKey<Vec<u8>>, HummockValue<Vec<u8>>)>,
    sstable_store: SstableStoreRef,
) -> Sstable {
    gen_test_sstable_inner(opts, sst_id, kv_iter, sstable_store, CachePolicy::NotFill).await
}

<<<<<<< HEAD
/// The key (with table_id 0 and epoch 0) of an index in the test table
pub fn test_key_of(idx: usize) -> FullKey<Vec<u8>> {
    let table_key = format!("key_test_{:05}", idx * 2).as_bytes().to_vec();
    FullKey::new(TableId::new(0), table_key, 123)
=======
/// Prefix the `key` with a dummy table id.
/// We use `0` because：
/// - This value is used in the code to identify unit tests and prevent some parameters that are not
///   easily constructible in tests from breaking the test.
/// - When calling state store interfaces, we normally pass `TableId::default()`, which is `0`.
pub fn prefixed_key<T: AsRef<[u8]>>(key: T) -> Bytes {
    let mut buf = Vec::new();
    buf.put_u32(0);
    buf.put_slice(key.as_ref());
    buf.into()
}

/// The key (with epoch 0 and table id 0) of an index in the test table
pub fn test_key_of(idx: usize) -> Vec<u8> {
    let user_key = prefixed_key(&format!("key_test_{:05}", idx * 2).as_bytes()).to_vec();
    key_with_epoch(user_key, 233)
>>>>>>> 2653489d
}

/// The value of an index in the test table
pub fn test_value_of(idx: usize) -> Vec<u8> {
    "23332333"
        .as_bytes()
        .iter()
        .cycle()
        .cloned()
        .take(idx % 100 + 1) // so that the table is not too big
        .collect_vec()
}

/// Generates a test table used in almost all table-related tests. Developers may verify the
/// correctness of their implementations by comparing the got value and the expected value
/// generated by `test_key_of` and `test_value_of`.
pub async fn gen_default_test_sstable(
    opts: SstableBuilderOptions,
    sst_id: HummockSstableId,
    sstable_store: SstableStoreRef,
) -> Sstable {
    gen_test_sstable(
        opts,
        sst_id,
        (0..TEST_KEYS_COUNT).map(|i| (test_key_of(i), HummockValue::put(test_value_of(i)))),
        sstable_store,
    )
    .await
}

type IterType = HummockStorageIterator;

pub async fn count_iter(iter: &mut IterType) -> usize {
    let mut c: usize = 0;
    while iter.next().await.unwrap().is_some() {
        c += 1
    }
    c
}

pub fn create_small_table_cache() -> Arc<LruCache<HummockSstableId, Box<Sstable>>> {
    Arc::new(LruCache::new(1, 4))
}<|MERGE_RESOLUTION|>--- conflicted
+++ resolved
@@ -220,12 +220,6 @@
     gen_test_sstable_inner(opts, sst_id, kv_iter, sstable_store, CachePolicy::NotFill).await
 }
 
-<<<<<<< HEAD
-/// The key (with table_id 0 and epoch 0) of an index in the test table
-pub fn test_key_of(idx: usize) -> FullKey<Vec<u8>> {
-    let table_key = format!("key_test_{:05}", idx * 2).as_bytes().to_vec();
-    FullKey::new(TableId::new(0), table_key, 123)
-=======
 /// Prefix the `key` with a dummy table id.
 /// We use `0` because：
 /// - This value is used in the code to identify unit tests and prevent some parameters that are not
@@ -238,11 +232,10 @@
     buf.into()
 }
 
-/// The key (with epoch 0 and table id 0) of an index in the test table
-pub fn test_key_of(idx: usize) -> Vec<u8> {
-    let user_key = prefixed_key(&format!("key_test_{:05}", idx * 2).as_bytes()).to_vec();
-    key_with_epoch(user_key, 233)
->>>>>>> 2653489d
+/// The key (with table_id 0 and epoch 0) of an index in the test table
+pub fn test_key_of(idx: usize) -> FullKey<Vec<u8>> {
+    let table_key = format!("key_test_{:05}", idx * 2).as_bytes().to_vec();
+    FullKey::new(TableId::new(0), table_key, 123)
 }
 
 /// The value of an index in the test table
